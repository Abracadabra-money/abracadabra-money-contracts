--- conflicted
+++ resolved
@@ -239,11 +239,7 @@
                                 if (node.returnParameters) {
                                     for (const param of node.returnParameters) {
                                         const obj = param as any;
-<<<<<<< HEAD
-                                        const typeName = obj.typeName.name || obj.namePath;
-=======
-                                        let typeName = obj.name || obj.namePath;
->>>>>>> e71dff90
+                                        let typeName = obj.typeName.name || obj.namePath;
                                         const name = param.name || generateUniqueCamelCaseName(typeName);
 
                                         if (typeName == "instance") {
