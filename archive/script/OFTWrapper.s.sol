--- conflicted
+++ resolved
@@ -48,11 +48,7 @@
                 )
             );
         } else {
-<<<<<<< HEAD
             address oracle = toolkit.getAddress("oftv2.feehandler.oracle", block.chainid);
-=======
-            address oracle = toolkit.getAddress("oft.agg");
->>>>>>> 3cd6dce3
             wrapper = OFTWrapper(
                 deployUsingCreate3(
                     string.concat(chainName, "_OFTWrapper"),
