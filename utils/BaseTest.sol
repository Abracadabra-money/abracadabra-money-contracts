// SPDX-License-Identifier: UNLICENSED
pragma solidity ^0.8.13;

import "forge-std/Test.sol";
import "solady/utils/LibString.sol";
import "./Toolkit.sol";
import {ArbSysMock} from "./mocks/ArbSysMock.sol";
import {BlastMock, BlastPointsMock} from "./mocks/BlastMock.sol";

abstract contract BaseTest is Test {
    using LibString for string;
    Toolkit internal toolkit = getToolkit();

    address payable internal alice;
    address payable internal bob;
    address payable internal carol;
    address[] pranks;

    modifier onlyProfile(string memory expectedProfile) {
        try vm.envString("FOUNDRY_PROFILE") returns (string memory currentProfile) {
            if (keccak256(abi.encodePacked(currentProfile)) == keccak256(abi.encodePacked(expectedProfile))) {
                _;
                return;
            }
        } catch {}

        vm.skip(true);
    }

    function setUp() public virtual {
        popAllPranks();

        alice = createUser("alice", address(0x1), 100 ether);
        bob = createUser("bob", address(0x2), 100 ether);
        carol = createUser("carol", address(0x3), 100 ether);

        if (block.chainid == ChainId.Arbitrum) {
            vm.etch(address(0x0000000000000000000000000000000000000064), address(new ArbSysMock()).code);
        } else if (block.chainid == ChainId.Blast) {
            vm.etch(address(0x4300000000000000000000000000000000000002), address(new BlastMock()).code);
            vm.allowCheatcodes(address(0x4300000000000000000000000000000000000002));

            // testnet check
<<<<<<< HEAD
            if (block.chainid == 168587773) {
                vm.etch(address(0x2fc95838c71e76ec69ff817983BFf17c710F34E0), address(new BlastPointsMock()).code);
=======
            if (block.chainid == ChainId.Blast) {
                vm.etch(toolkit.getAddress(block.chainid, "blastPoints"), address(new BlastPointsMock()).code);
>>>>>>> ffb10eea
            }
        }
    }

    function createUser(string memory label, address account, uint256 amount) internal returns (address payable) {
        vm.deal(account, amount);
        vm.label(account, label);
        return payable(account);
    }

    function advanceBlocks(uint256 delta) internal returns (uint256 blockNumber) {
        blockNumber = block.number + delta;
        vm.roll(blockNumber);
    }

    function advanceTime(uint256 delta) internal returns (uint256 timestamp) {
        timestamp = block.timestamp + delta;
        vm.warp(timestamp);
    }

    function pushPrank(address account) public {
        if (pranks.length > 0) {
            vm.stopPrank();
        }
        pranks.push(account);
        vm.startPrank(account);
    }

    function popPrank() public {
        if (pranks.length > 0) {
            vm.stopPrank();
            pranks.pop();

            if (pranks.length > 0) {
                vm.startPrank(pranks[pranks.length - 1]);
            }
        }
    }

    function popAllPranks() public {
        while (pranks.length > 0) {
            popPrank();
        }
    }

    function fork(uint256 chainId, uint256 blockNumber) internal returns (uint256) {
        string memory rpcUrlEnvVar = string.concat(toolkit.getChainName(chainId).upper(), "_RPC_URL");

        if (blockNumber == Block.Latest) {
            return vm.createSelectFork(vm.envString(rpcUrlEnvVar));
        }
        return vm.createSelectFork(vm.envString(rpcUrlEnvVar), blockNumber);
    }
}<|MERGE_RESOLUTION|>--- conflicted
+++ resolved
@@ -41,13 +41,8 @@
             vm.allowCheatcodes(address(0x4300000000000000000000000000000000000002));
 
             // testnet check
-<<<<<<< HEAD
-            if (block.chainid == 168587773) {
-                vm.etch(address(0x2fc95838c71e76ec69ff817983BFf17c710F34E0), address(new BlastPointsMock()).code);
-=======
             if (block.chainid == ChainId.Blast) {
                 vm.etch(toolkit.getAddress(block.chainid, "blastPoints"), address(new BlastPointsMock()).code);
->>>>>>> ffb10eea
             }
         }
     }
