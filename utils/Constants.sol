--- conflicted
+++ resolved
@@ -20,10 +20,7 @@
         setAddress("mainnet.sushiBentoBox", 0xF5BCE5077908a1b7370B9ae04AdC565EBd643966);
         setAddress("mainnet.degenBox", 0xd96f48665a1410C0cd669A88898ecA36B9Fc2cce);
         setAddress("mainnet.multiSig", 0x5f0DeE98360d8200b20812e174d139A1a633EDd2);
-<<<<<<< HEAD
-=======
         setAddress("mainnet.mimTreasury", 0xDF2C270f610Dc35d8fFDA5B453E74db5471E126B);
->>>>>>> b05848da
         setAddress("mainnet.devOps", 0x48c18844530c96AaCf24568fa7F912846aAc12B9);
         setAddress("mainnet.wbtc", 0x2260FAC5E5542a773Aa44fBCfeDf7C193bc2C599);
         setAddress("mainnet.weth", 0xC02aaA39b223FE8D0A0e5C4F27eAD9083C756Cc2);
