--- conflicted
+++ resolved
@@ -90,11 +90,9 @@
         setAddress("mainnet.aggregators.zeroXExchangProxy", 0xDef1C0ded9bec7F1a1670819833240f027b25EfF);
         setAddress("mainnet.cauldronOwner", 0x8f788F226d36298dEb09A320956E3E3318Cba812);
         setAddress("mainnet.oracle.yvCrvStETHOracleV2", 0xaEeF657A06e6D9255b2895c9cEf556Da5359D50a);
-<<<<<<< HEAD
         setAddress("mainnet.anyswapV4Router", 0x6b7a87899490EcE95443e979cA9485CBE7E71522);
         setAddress("mainnet.cauldronFeeWithdrawer", 0x9cC903e42d3B14981C2109905556207C6527D482);
         setAddress("mainnet.mSpellSender", 0x9caB9fDB70F4B024b5916d428fC2b83186359439);
-=======
         setAddress("mainnet.tricryptoupdator", 0xBdaF491A8C45981ccDfe46455f9D62b5c9b1632f);
         setAddress("mainnet.repayhelper", 0x0D07E5d0c6657a59153359D6552c4664B6634f21);
 
@@ -103,8 +101,6 @@
             /*TODO*/
             0x8f788F226d36298dEb09A320956E3E3318Cba812
         );
->>>>>>> b5b840fb
-
         // v2
         addCauldron("mainnet", "ALCX", 0x7b7473a76D6ae86CE19f7352A1E89F6C9dc39020, 2, false);
         addCauldron("mainnet", "AGLD", 0xc1879bf24917ebE531FbAA20b0D05Da027B592ce, 2, false);
