// SPDX-License-Identifier: MIT
pragma solidity >=0.8.0;

import "forge-std/Vm.sol";

library ChainId {
    uint256 internal constant Mainnet = 1;
    uint256 internal constant BSC = 56;
    uint256 internal constant Polygon = 137;
    uint256 internal constant Fantom = 250;
    uint256 internal constant Optimism = 10;
    uint256 internal constant Arbitrum = 42161;
    uint256 internal constant Avalanche = 43114;
}

<<<<<<< HEAD
=======
struct CauldronInfo {
    address cauldron;
    bool deprecated;
    uint8 version;
}

>>>>>>> 5e945b3f
contract Constants {
    mapping(string => address) private addressMap;
    mapping(string => bytes32) private pairCodeHash;
    mapping(uint256 => uint256) private chains;

    // Cauldron Information
    mapping(string => CauldronInfo[]) private cauldronsPerChain;
    mapping(string => mapping(address => bool)) private cauldronsPerChainExists;
    mapping(string => uint256) private totalCauldronsPerChain;
    mapping(string => uint256) private deprecatedCauldronsPerChain;

    string[] private addressKeys;

    Vm private immutable vm;

    constructor(Vm _vm) {
        vm = _vm;

        setAddress("xMerlin", 0xfddfE525054efaAD204600d00CA86ADb1Cc2ea8a);

        // Mainnet
        setAddress("mainnet.ethereumWithdrawer", 0xB2c3A9c577068479B1E5119f6B7da98d25Ba48f4);
        setAddress("mainnet.cauldronV3", 0x3E2a2BC69E5C22A8DA4056B413621D1820Eb493E);
        setAddress("mainnet.cauldronV3_2", 0xE19B0D53B6416D139B2A447C3aE7fb9fe161A12c);
        setAddress("mainnet.cauldronV4", 0xA841011a3414D034e1275A9928c5c1EDDc4c3b9d);
        setAddress("mainnet.cauldronV3Whitelisted", 0xe0d2007F6F2A71B90143D6667257d95643183F2b);
        setAddress("mainnet.sushiBentoBox", 0xF5BCE5077908a1b7370B9ae04AdC565EBd643966);
        setAddress("mainnet.degenBox", 0xd96f48665a1410C0cd669A88898ecA36B9Fc2cce);
        setAddress("mainnet.multiSig", 0x5f0DeE98360d8200b20812e174d139A1a633EDd2);
        setAddress("mainnet.mimTreasury", 0xDF2C270f610Dc35d8fFDA5B453E74db5471E126B);
        setAddress("mainnet.spellTreasury", 0x5A7C5505f3CFB9a0D9A8493EC41bf27EE48c406D);
        setAddress("mainnet.devOps", 0x48c18844530c96AaCf24568fa7F912846aAc12B9);
        setAddress("mainnet.devOps.gelatoProxy", 0x5638f92019de4066c046864CA9eB36Ab17387490);
        setAddress("mainnet.wbtc", 0x2260FAC5E5542a773Aa44fBCfeDf7C193bc2C599);
        setAddress("mainnet.weth", 0xC02aaA39b223FE8D0A0e5C4F27eAD9083C756Cc2);
        setAddress("mainnet.mim", 0x99D8a9C45b2ecA8864373A26D1459e3Dff1e17F3);
        setAddress("mainnet.spell", 0x090185f2135308BaD17527004364eBcC2D37e5F6);
        setAddress("mainnet.sSpell", 0x26FA3fFFB6EfE8c1E69103aCb4044C26B9A106a9);
        setAddress("mainnet.usdc", 0xA0b86991c6218b36c1d19D4a2e9Eb0cE3606eB48);
        setAddress("mainnet.usdt", 0xdAC17F958D2ee523a2206206994597C13D831ec7);
        setAddress("mainnet.ftt", 0x50D1c9771902476076eCFc8B2A83Ad6b9355a4c9);
        setAddress("mainnet.stargate.stg", 0xAf5191B0De278C7286d6C7CC6ab6BB8A73bA2Cd6);
        setAddress("mainnet.stargate.router", 0x8731d54E9D02c286767d56ac03e8037C07e01e98);
        setAddress("mainnet.stargate.usdcPool", 0xdf0770dF86a8034b3EFEf0A1Bb3c889B8332FF56);
        setAddress("mainnet.stargate.usdtPool", 0x38EA452219524Bb87e18dE1C24D3bB59510BD783);
        setAddress("mainnet.chainlink.mim", 0x7A364e8770418566e3eb2001A96116E6138Eb32F);
        setAddress("mainnet.chainlink.lusd", 0x3D7aE7E594f2f2091Ad8798313450130d0Aba3a0);
        setAddress("mainnet.liquity.lusd", 0x5f98805A4E8be255a32880FDeC7F6728C6568bA0);
        setAddress("mainnet.liquity.lqty", 0x6DEA81C8171D0bA574754EF6F8b412F2Ed88c54D);
        setAddress("mainnet.liquity.stabilityPool", 0x66017D22b0f8556afDd19FC67041899Eb65a21bb);
        setAddress("mainnet.curve.mim3Crv", 0x5a6A4D54456819380173272A5E8E9B9904BdF41B);
        setAddress("mainnet.aggregators.zeroXExchangProxy", 0xDef1C0ded9bec7F1a1670819833240f027b25EfF);
        setAddress("mainnet.cauldronOwner", 0x8f788F226d36298dEb09A320956E3E3318Cba812);
        setAddress(
            "mainnet.cauldronFeeWithdrawer",
            /*TODO*/
            0x8f788F226d36298dEb09A320956E3E3318Cba812
        );

        // v2
        addCauldron("mainnet", "ALCX", 0x7b7473a76D6ae86CE19f7352A1E89F6C9dc39020, 2, false);
        addCauldron("mainnet", "AGLD", 0xc1879bf24917ebE531FbAA20b0D05Da027B592ce, 2, false);
        addCauldron("mainnet", "FTT", 0x9617b633EF905860D919b88E1d9d9a6191795341, 2, false);
        addCauldron("mainnet", "SHIB", 0x252dCf1B621Cc53bc22C256255d2bE5C8c32EaE4, 2, false);
        addCauldron("mainnet", "SPELL", 0xCfc571f3203756319c231d3Bc643Cee807E74636, 2, false);
        addCauldron("mainnet", "WBTC", 0x5ec47EE69BEde0b6C2A2fC0D9d094dF16C192498, 2, false);
        addCauldron("mainnet", "WETH", 0x390Db10e65b5ab920C19149C919D970ad9d18A41, 2, false);
        addCauldron("mainnet", "cvx3pool", 0x257101F20cB7243E2c7129773eD5dBBcef8B34E0, 2, false);
        addCauldron("mainnet", "cvxrenCrv", 0x35a0Dd182E4bCa59d5931eae13D0A2332fA30321, 2, false);
        addCauldron("mainnet", "cvxtricrypto2", 0x4EAeD76C3A388f4a841E9c765560BBe7B3E4B3A0, 2, false);
        addCauldron("mainnet", "sSPELL", 0x3410297D89dCDAf4072B805EFc1ef701Bb3dd9BF, 2, false);
        addCauldron("mainnet", "xSUSHI", 0x98a84EfF6e008c5ed0289655CcdCa899bcb6B99F, 2, false);
        addCauldron("mainnet", "yvCVXETH", 0xf179fe36a36B32a4644587B8cdee7A23af98ed37, 2, false);
        addCauldron("mainnet", "yvWETH-v2", 0x920D9BD936Da4eAFb5E25c6bDC9f6CB528953F9f, 2, false);
        addCauldron("mainnet", "yvcrvIB", 0xEBfDe87310dc22404d918058FAa4D56DC4E93f0A, 2, false);

        // v3
        addCauldron("mainnet", "yvSTETH2", 0x53375adD9D2dFE19398eD65BAaEFfe622760A9A6, 3, false);
        addCauldron("mainnet", "yvDAI", 0x7Ce7D9ED62B9A6c5aCe1c6Ec9aeb115FA3064757, 3, false);
        addCauldron("mainnet", "Stargate-USDC", 0xd31E19A0574dBF09310c3B06f3416661B4Dc7324, 3, false);
        addCauldron("mainnet", "Stargate-USDT", 0xc6B2b3fE7c3D7a6f823D9106E22e66660709001e, 3, false);
        addCauldron("mainnet", "LUSD", 0x8227965A7f42956549aFaEc319F4E444aa438Df5, 3, false);

        // Deprecated v1
        addCauldron("mainnet", "yvUSDC-v2", 0x6cbAFEE1FaB76cA5B5e144c43B3B50d42b7C8c8f, 1, true);
        addCauldron("mainnet", "yvUSDT-v2", 0x551a7CfF4de931F32893c928bBc3D25bF1Fc5147, 1, true);
        addCauldron("mainnet", "yvWETH", 0x6Ff9061bB8f97d948942cEF376d98b51fA38B91f, 1, true);
        addCauldron("mainnet", "xSUSHI", 0xbb02A884621FB8F5BFd263A67F58B65df5b090f3, 1, true);
        addCauldron("mainnet", "yvYFI", 0xFFbF4892822e0d552CFF317F65e1eE7b5D3d9aE6, 1, true);

        // Deprecated v2
        addCauldron("mainnet", "sSPELL", 0xC319EEa1e792577C319723b5e60a15dA3857E7da, 2, true);
        addCauldron("mainnet", "cvx3pool-v1", 0x806e16ec797c69afa8590A55723CE4CC1b54050E, 2, true);
        addCauldron("mainnet", "cvx3pool-v2", 0x6371EfE5CD6e3d2d7C477935b7669401143b7985, 2, true);
        addCauldron("mainnet", "yvcrvstETH", 0x0BCa8ebcB26502b013493Bf8fE53aA2B1ED401C1, 2, true);
        addCauldron("mainnet", "wsOHM", 0x003d5A75d284824Af736df51933be522DE9Eed0f, 2, true);
        addCauldron("mainnet", "FTM", 0x05500e2Ee779329698DF35760bEdcAAC046e7C27, 2, true);

        // Optimism
        setAddress("optimism.degenBox", 0xa93C81f564579381116ee3E007C9fCFd2EBa1723);
        setAddress("optimism.cauldronV3_2", 0xB6957806b7fD389323628674BCdFCD61b9cc5e02);
        setAddress("optimism.op", 0x4200000000000000000000000000000000000042);
        setAddress("optimism.abraMultiSig", 0x4217AA01360846A849d2A89809d450D10248B513);
        setAddress("optimism.weth", 0x4200000000000000000000000000000000000006);
        setAddress("optimism.mim", 0xB153FB3d196A8eB25522705560ac152eeEc57901);
        setAddress("optimism.usdc", 0x7F5c764cBc14f9669B88837ca1490cCa17c31607);
        setAddress("optimism.dai", 0xDA10009cBd5D07dd0CeCc66161FC93D7c9000da1);
        setAddress("optimism.chainlink.op", 0x0D276FC14719f9292D5C1eA2198673d1f4269246);
        setAddress("optimism.chainlink.usdc", 0x16a9FA2FDa030272Ce99B29CF780dFA30361E0f3);
        setAddress("optimism.velodrome.velo", 0x3c8B650257cFb5f272f799F5e2b4e65093a11a05);
        setAddress("optimism.velodrome.router", 0xa132DAB612dB5cB9fC9Ac426A0Cc215A3423F9c9);
        setAddress("optimism.velodrome.vOpUsdc", 0x47029bc8f5CBe3b464004E87eF9c9419a48018cd);
        setAddress("optimism.velodrome.factory", 0x25CbdDb98b35ab1FF77413456B31EC81A6B6B746);
        setAddress("optimism.velodrome.vOpUsdcGauge", 0x0299d40E99F2a5a1390261f5A71d13C3932E214C);
        setAddress("optimism.aggregators.zeroXExchangProxy", 0xDEF1ABE32c034e558Cdd535791643C58a13aCC10);
        setAddress("optimism.bridges.anyswapRouter", 0xDC42728B0eA910349ed3c6e1c9Dc06b5FB591f98);
        setAddress("optimism.stargate.stg", 0x296F55F8Fb28E498B858d0BcDA06D955B2Cb3f97);
        setAddress("optimism.stargate.router", 0xB0D502E938ed5f4df2E681fE6E419ff29631d62b);
        setAddress("optimism.stargate.usdcPool", 0xDecC0c09c3B5f6e92EF4184125D5648a66E35298);
        setAddress("optimism.stargate.staking", 0x4DeA9e918c6289a52cd469cAC652727B7b412Cd2);

        addCauldron("optimism", "Velodrome vOP/USDC", 0x68f498C230015254AFF0E1EB6F85Da558dFf2362, 3, false);

        // Fantom
        setAddress("fantom.degenBox", 0x74A0BcA2eeEdf8883cb91E37e9ff49430f20a616);
        setAddress("fantom.mim", 0x82f0B8B456c1A451378467398982d4834b6829c1);
        setAddress("fantom.wftm", 0x21be370D5312f44cB42ce377BC9b8a0cEF1A4C83);
        setAddress("fantom.spookyswap.wFtmMim", 0x6f86e65b255c9111109d2D2325ca2dFc82456efc);
        setAddress("fantom.spookyswap.factory", 0x152eE697f2E276fA89E96742e9bB9aB1F2E61bE3);
        setAddress("fantom.spookyswap.router", 0xF491e7B69E4244ad4002BC14e878a34207E38c29);
        setAddress("fantom.spookyswap.boo", 0x841FAD6EAe12c286d1Fd18d1d525DFfA75C7EFFE);
        setAddress("fantom.spookyswap.farmV2", 0x18b4f774fdC7BF685daeeF66c2990b1dDd9ea6aD);

        // v2
        addCauldron("fantom", "FTM", 0x8E45Af6743422e488aFAcDad842cE75A09eaEd34, 2, false);
        addCauldron("fantom", "FTM", 0xd4357d43545F793101b592bACaB89943DC89d11b, 2, false);
        addCauldron("fantom", "yvWFTM", 0xed745b045f9495B8bfC7b58eeA8E0d0597884e12, 2, false);
        addCauldron("fantom", "xBOO", 0xa3Fc1B4b7f06c2391f7AD7D4795C1cD28A59917e, 2, false);
        addCauldron("fantom", "FTM/MIM-Spirit", 0x7208d9F9398D7b02C5C22c334c2a7A3A98c0A45d, 2, false);
        addCauldron("fantom", "FTM/MIM-Spooky", 0x4fdfFa59bf8dda3F4d5b38F260EAb8BFaC6d7bC1, 2, false);

        // Deprecated v2
        addCauldron("fantom", "ICE", 0xF08e4cc9015a1B8F49A8EEc7c7C64C14B9abD7C7, 2, true);
        addCauldron("fantom", "FTM", 0xEf7A0bd972672b4eb5DF28f2F544f6b0BF03298a, 2, true);

        // Avalanche
        setAddress("avalanche.mim", 0x130966628846BFd36ff31a822705796e8cb8C18D);
        setAddress("avalanche.degenBox1", 0xf4F46382C2bE1603Dc817551Ff9A7b333Ed1D18f);
        setAddress("avalanche.degenBox2", 0x1fC83f75499b7620d53757f0b01E2ae626aAE530);
        setAddress("avalanche.anyswapRouterV4", 0xB0731d50C681C45856BFc3f7539D5f61d4bE81D8);

        // v2
        addCauldron("avalanche", "AVAX", 0x3CFEd0439aB822530b1fFBd19536d897EF30D2a2, 2, false);
        addCauldron("avalanche", "AVAX/MIM SLP", 0xAcc6821d0F368b02d223158F8aDA4824dA9f28E3, 2, false);

        // Deprecated v2
        addCauldron("avalanche", "wMEMO-v1", 0x56984F04d2d04B2F63403f0EbeDD3487716bA49d, 2, true);
        addCauldron("avalanche", "wMEMO-v2", 0x35fA7A723B3B39f15623Ff1Eb26D8701E7D6bB21, 2, true);
        addCauldron("avalanche", "xJOE", 0x3b63f81Ad1fc724E44330b4cf5b5B6e355AD964B, 2, true);
        addCauldron("avalanche", "AVAX/USDC.e-jLP", 0x95cCe62C3eCD9A33090bBf8a9eAC50b699B54210, 2, true);
        addCauldron("avalanche", "AVAX/USDT.e-jLP", 0x0a1e6a80E93e62Bd0D3D3BFcF4c362C40FB1cF3D, 2, true);
        addCauldron("avalanche", "AVAX/MIM-jLP", 0x2450Bf8e625e98e14884355205af6F97E3E68d07, 2, true);

        // Arbitrum
        setAddress("arbitrum.mim", 0xFEa7a6a0B346362BF88A9e4A88416B77a57D6c2A);
        setAddress("arbitrum.sushiBentoBox", 0x74c764D41B77DBbb4fe771daB1939B00b146894A);
        setAddress("arbitrum.cauldronV3_1", 0xd98bfb05DD6aa37BA5624479Eb4264de9a3384Ee);
        setAddress("arbitrum.cauldronV4", 0xFEa7a6a0B346362BF88A9e4A88416B77a57D6c2A); // TODO
        setAddress("arbitrum.degenBox", 0x7C8FeF8eA9b1fE46A7689bfb8149341C90431D38);
        setAddress("arbitrum.weth", 0x82aF49447D8a07e3bd95BD0d56f35241523fBab1);
        setAddress("arbitrum.usdc", 0xFF970A61A04b1cA14834A43f5dE4533eBDDB5CC8);
        setAddress("arbitrum.usdt", 0xFd086bC7CD5C481DCC9C85ebE478A1C0b69FCbb9);
        setAddress("arbitrum.gmx.glp", 0x4277f8F2c384827B5273592FF7CeBd9f2C1ac258);
        setAddress("arbitrum.gmx.glpManager", 0x321F653eED006AD1C29D174e17d96351BDe22649);
        setAddress("arbitrum.gmx.sGLP", 0x2F546AD4eDD93B956C8999Be404cdCAFde3E89AE);
        setAddress("arbitrum.gmx.fGLP", 0x4e971a87900b931fF39d1Aad67697F49835400b6);
        setAddress("arbitrum.gmx.fsGLP", 0x1aDDD80E6039594eE970E5872D247bf0414C8903);
        setAddress("arbitrum.gmx.rewardRouterV2", 0xA906F338CB21815cBc4Bc87ace9e68c87eF8d8F1);

        // v2
        addCauldron("arbitrum", "WETH", 0xC89958B03A55B5de2221aCB25B58B89A000215E6, 2, false);

        // BSC
        setAddress("bsc.mim", 0xfE19F0B51438fd612f6FD59C1dbB3eA319f433Ba);
        addCauldron("bsc", "BNB", 0x692CF15F80415D83E8c0e139cAbcDA67fcc12C90, 2, false);
        addCauldron("bsc", "CAKE", 0xF8049467F3A9D50176f4816b20cDdd9bB8a93319, 2, false);

        pairCodeHash["optimism.velodrome"] = 0xc1ac28b1c4ebe53c0cff67bab5878c4eb68759bb1e9f73977cd266b247d149f0;
        pairCodeHash["avalanche.traderjoe"] = 0x0bbca9af0511ad1a1da383135cf3a8d2ac620e549ef9f6ae3a4c33c2fed0af91;
        pairCodeHash["fantom.spiritswap"] = 0xe242e798f6cee26a9cb0bbf24653bf066e5356ffeac160907fe2cc108e238617;
        pairCodeHash["fantom.spookyswap"] = 0xcdf2deca40a0bd56de8e3ce5c7df6727e5b1bf2ac96f283fa9c4b3e6b42ea9d2;

        chains[1] = ChainId.Mainnet;
        chains[43114] = ChainId.Avalanche;
        chains[42161] = ChainId.Arbitrum;
        chains[10] = ChainId.Optimism;
        chains[250] = ChainId.Fantom;
        chains[56] = ChainId.BSC;
    }

    function getChainIdKey(uint256 chainId) public view returns (uint256) {
        return chains[chainId];
    }

    function setAddress(string memory key, address value) public {
        require(addressMap[key] == address(0), string.concat("address already exists: ", key));
        addressMap[key] = value;
        addressKeys.push(key);
        vm.label(value, key);
    }

    function addCauldron(
        string memory chain,
        string memory name,
        address value,
        uint8 version,
        bool deprecated
    ) public {
        require(!cauldronsPerChainExists[chain][value], string.concat("cauldron already added: ", vm.toString(value)));
        cauldronsPerChainExists[chain][value] = true;
        cauldronsPerChain[chain].push(CauldronInfo({deprecated: deprecated, cauldron: value, version: version}));

        totalCauldronsPerChain[chain]++;

        if (deprecated) {
            deprecatedCauldronsPerChain[chain]++;
            vm.label(value, string.concat("cauldron.deprecated.", name));
        } else {
            vm.label(value, string.concat("cauldron.", name));
        }
    }

    function getCauldrons(string calldata chain, bool includeDeprecated) public view returns (CauldronInfo[] memory filteredCauldronInfos) {
        uint256 len = totalCauldronsPerChain[chain];
        if (!includeDeprecated) {
            len -= deprecatedCauldronsPerChain[chain];
        }

        CauldronInfo[] memory cauldronInfos = cauldronsPerChain[chain];
        filteredCauldronInfos = new CauldronInfo[](len);

        uint256 index = 0;
        for (uint256 i = 0; i < cauldronInfos.length; i++) {
            CauldronInfo memory info = cauldronInfos[i];

            if (info.deprecated && !includeDeprecated) {
                continue;
            }

            filteredCauldronInfos[index] = info;
            index++;
        }
    }

    function getAddress(string calldata key) public view returns (address) {
        require(addressMap[key] != address(0), string.concat("address not found: ", key));
        return addressMap[key];
    }

    function getPairCodeHash(string calldata key) public view returns (bytes32) {
        require(pairCodeHash[key] != "", string.concat("pairCodeHash not found: ", key));
        return pairCodeHash[key];
    }
}<|MERGE_RESOLUTION|>--- conflicted
+++ resolved
@@ -13,15 +13,12 @@
     uint256 internal constant Avalanche = 43114;
 }
 
-<<<<<<< HEAD
-=======
 struct CauldronInfo {
     address cauldron;
     bool deprecated;
     uint8 version;
 }
 
->>>>>>> 5e945b3f
 contract Constants {
     mapping(string => address) private addressMap;
     mapping(string => bytes32) private pairCodeHash;
