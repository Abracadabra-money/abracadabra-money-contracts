// SPDX-License-Identifier: MIT
pragma solidity >=0.8.0;

import "forge-std/Vm.sol";

library ChainId {
    uint256 internal constant Mainnet = 1;
    uint256 internal constant BSC = 56;
    uint256 internal constant Polygon = 137;
    uint256 internal constant Fantom = 250;
    uint256 internal constant Optimism = 10;
    uint256 internal constant Arbitrum = 42161;
    uint256 internal constant Avalanche = 43114;
}

struct CauldronInfo {
    address cauldron;
    bool deprecated;
    uint8 version;
}

contract Constants {
    mapping(string => address) private addressMap;
    mapping(string => bytes32) private pairCodeHash;

    // Cauldron Information
    mapping(string => CauldronInfo[]) private cauldronsPerChain;
    mapping(string => mapping(address => bool)) private cauldronsPerChainExists;
    mapping(string => uint256) private totalCauldronsPerChain;
    mapping(string => uint256) private deprecatedCauldronsPerChain;

    string[] private addressKeys;

    Vm private immutable vm;

    constructor(Vm _vm) {
        vm = _vm;

        setAddress("xMerlin", 0xfddfE525054efaAD204600d00CA86ADb1Cc2ea8a);

        // Mainnet
        setAddress("mainnet.ethereumWithdrawer", 0xB2c3A9c577068479B1E5119f6B7da98d25Ba48f4);
        setAddress("mainnet.cauldronV3", 0x3E2a2BC69E5C22A8DA4056B413621D1820Eb493E);
        setAddress("mainnet.cauldronV3_2", 0xE19B0D53B6416D139B2A447C3aE7fb9fe161A12c);
        setAddress("mainnet.cauldronV4", 0x43243F7BdDCb850acB687c42BBf5066c224054a5);
        setAddress("mainnet.privilegedCauldronV4", 0xb2EBF227188E44ac268565C73e0fCd82D4Bfb1E3);
        setAddress("mainnet.cauldronV3Whitelisted", 0xe0d2007F6F2A71B90143D6667257d95643183F2b);
        setAddress("mainnet.sushiBentoBox", 0xF5BCE5077908a1b7370B9ae04AdC565EBd643966);
        setAddress("mainnet.degenBox", 0xd96f48665a1410C0cd669A88898ecA36B9Fc2cce);
        setAddress("mainnet.safe.main", 0x5f0DeE98360d8200b20812e174d139A1a633EDd2);
        setAddress("mainnet.safe.ops", 0xDF2C270f610Dc35d8fFDA5B453E74db5471E126B);
        setAddress("mainnet.safe.devOps", 0x48c18844530c96AaCf24568fa7F912846aAc12B9);
        setAddress("mainnet.safe.devOps.gelatoProxy", 0x5638f92019de4066c046864CA9eB36Ab17387490);
        setAddress("mainnet.spellTreasury", 0x5A7C5505f3CFB9a0D9A8493EC41bf27EE48c406D);
        setAddress("mainnet.wbtc", 0x2260FAC5E5542a773Aa44fBCfeDf7C193bc2C599);
        setAddress("mainnet.weth", 0xC02aaA39b223FE8D0A0e5C4F27eAD9083C756Cc2);
        setAddress("mainnet.mim", 0x99D8a9C45b2ecA8864373A26D1459e3Dff1e17F3);
        setAddress("mainnet.spell", 0x090185f2135308BaD17527004364eBcC2D37e5F6);
        setAddress("mainnet.sSpell", 0x26FA3fFFB6EfE8c1E69103aCb4044C26B9A106a9);
        setAddress("mainnet.usdc", 0xA0b86991c6218b36c1d19D4a2e9Eb0cE3606eB48);
        setAddress("mainnet.usdt", 0xdAC17F958D2ee523a2206206994597C13D831ec7);
        setAddress("mainnet.ftt", 0x50D1c9771902476076eCFc8B2A83Ad6b9355a4c9);
        setAddress("mainnet.yvsteth", 0xdCD90C7f6324cfa40d7169ef80b12031770B4325);
        setAddress("mainnet.crv", 0xD533a949740bb3306d119CC777fa900bA034cd52);
        setAddress("mainnet.stargate.stg", 0xAf5191B0De278C7286d6C7CC6ab6BB8A73bA2Cd6);
        setAddress("mainnet.stargate.router", 0x8731d54E9D02c286767d56ac03e8037C07e01e98);
        setAddress("mainnet.stargate.usdcPool", 0xdf0770dF86a8034b3EFEf0A1Bb3c889B8332FF56);
        setAddress("mainnet.stargate.usdtPool", 0x38EA452219524Bb87e18dE1C24D3bB59510BD783);
        setAddress("mainnet.chainlink.mim", 0x7A364e8770418566e3eb2001A96116E6138Eb32F);
        setAddress("mainnet.chainlink.btc", 0xF4030086522a5bEEa4988F8cA5B36dbC97BeE88c);
        setAddress("mainnet.chainlink.lusd", 0x3D7aE7E594f2f2091Ad8798313450130d0Aba3a0);
        setAddress("mainnet.chainlink.crv", 0xCd627aA160A6fA45Eb793D19Ef54f5062F20f33f);
        setAddress("mainnet.liquity.lusd", 0x5f98805A4E8be255a32880FDeC7F6728C6568bA0);
        setAddress("mainnet.liquity.lqty", 0x6DEA81C8171D0bA574754EF6F8b412F2Ed88c54D);
        setAddress("mainnet.liquity.stabilityPool", 0x66017D22b0f8556afDd19FC67041899Eb65a21bb);
        setAddress("mainnet.curve.mim3Crv", 0x5a6A4D54456819380173272A5E8E9B9904BdF41B);
        setAddress("mainnet.aggregators.zeroXExchangProxy", 0xDef1C0ded9bec7F1a1670819833240f027b25EfF);
        setAddress("mainnet.cauldronOwner", 0x8f788F226d36298dEb09A320956E3E3318Cba812);
        setAddress("mainnet.oracle.yvCrvStETHOracleV2", 0xaEeF657A06e6D9255b2895c9cEf556Da5359D50a);
        
        setAddress(
            "mainnet.cauldronFeeWithdrawer",
            /*TODO*/
            0x8f788F226d36298dEb09A320956E3E3318Cba812
        );

        // v2
        addCauldron("mainnet", "ALCX", 0x7b7473a76D6ae86CE19f7352A1E89F6C9dc39020, 2, false);
        addCauldron("mainnet", "AGLD", 0xc1879bf24917ebE531FbAA20b0D05Da027B592ce, 2, false);
        addCauldron("mainnet", "FTT", 0x9617b633EF905860D919b88E1d9d9a6191795341, 2, false);
        addCauldron("mainnet", "SHIB", 0x252dCf1B621Cc53bc22C256255d2bE5C8c32EaE4, 2, false);
        addCauldron("mainnet", "SPELL", 0xCfc571f3203756319c231d3Bc643Cee807E74636, 2, false);
        addCauldron("mainnet", "WBTC", 0x5ec47EE69BEde0b6C2A2fC0D9d094dF16C192498, 2, false);
        addCauldron("mainnet", "WETH", 0x390Db10e65b5ab920C19149C919D970ad9d18A41, 2, false);
        addCauldron("mainnet", "cvx3pool", 0x257101F20cB7243E2c7129773eD5dBBcef8B34E0, 2, false);
        addCauldron("mainnet", "cvxrenCrv", 0x35a0Dd182E4bCa59d5931eae13D0A2332fA30321, 2, false);
        addCauldron("mainnet", "cvxtricrypto2", 0x4EAeD76C3A388f4a841E9c765560BBe7B3E4B3A0, 2, false);
        addCauldron("mainnet", "sSPELL", 0x3410297D89dCDAf4072B805EFc1ef701Bb3dd9BF, 2, false);
        addCauldron("mainnet", "xSUSHI", 0x98a84EfF6e008c5ed0289655CcdCa899bcb6B99F, 2, false);
        addCauldron("mainnet", "yvCVXETH", 0xf179fe36a36B32a4644587B8cdee7A23af98ed37, 2, false);
        addCauldron("mainnet", "yvWETH-v2", 0x920D9BD936Da4eAFb5E25c6bDC9f6CB528953F9f, 2, false);
        addCauldron("mainnet", "yvcrvIB", 0xEBfDe87310dc22404d918058FAa4D56DC4E93f0A, 2, false);

        // v3
        addCauldron("mainnet", "yvSTETH2", 0x53375adD9D2dFE19398eD65BAaEFfe622760A9A6, 3, false);
        addCauldron("mainnet", "yvDAI", 0x7Ce7D9ED62B9A6c5aCe1c6Ec9aeb115FA3064757, 3, false);
        addCauldron("mainnet", "Stargate-USDC", 0xd31E19A0574dBF09310c3B06f3416661B4Dc7324, 3, false);
        addCauldron("mainnet", "Stargate-USDT", 0xc6B2b3fE7c3D7a6f823D9106E22e66660709001e, 3, false);
        addCauldron("mainnet", "LUSD", 0x8227965A7f42956549aFaEc319F4E444aa438Df5, 3, false);

        // privileged v4
        addCauldron("mainnet", "WBTC", 0x85f60D3ea4E86Af43c9D4E9CC9095281fC25c405, 4, false);
        addCauldron("mainnet", "yvSTETH3", 0x406b89138782851d3a8C04C743b010CEb0374352, 4, false);

        // Deprecated v1
        addCauldron("mainnet", "yvUSDC-v2", 0x6cbAFEE1FaB76cA5B5e144c43B3B50d42b7C8c8f, 1, true);
        addCauldron("mainnet", "yvUSDT-v2", 0x551a7CfF4de931F32893c928bBc3D25bF1Fc5147, 1, true);
        addCauldron("mainnet", "yvWETH", 0x6Ff9061bB8f97d948942cEF376d98b51fA38B91f, 1, true);
        addCauldron("mainnet", "xSUSHI", 0xbb02A884621FB8F5BFd263A67F58B65df5b090f3, 1, true);
        addCauldron("mainnet", "yvYFI", 0xFFbF4892822e0d552CFF317F65e1eE7b5D3d9aE6, 1, true);

        // Deprecated v2
        addCauldron("mainnet", "sSPELL", 0xC319EEa1e792577C319723b5e60a15dA3857E7da, 2, true);
        addCauldron("mainnet", "cvx3pool-v1", 0x806e16ec797c69afa8590A55723CE4CC1b54050E, 2, true);
        addCauldron("mainnet", "cvx3pool-v2", 0x6371EfE5CD6e3d2d7C477935b7669401143b7985, 2, true);
        addCauldron("mainnet", "yvcrvstETH", 0x0BCa8ebcB26502b013493Bf8fE53aA2B1ED401C1, 2, true);
        addCauldron("mainnet", "wsOHM", 0x003d5A75d284824Af736df51933be522DE9Eed0f, 2, true);
        addCauldron("mainnet", "FTM", 0x05500e2Ee779329698DF35760bEdcAAC046e7C27, 2, true);

        // Optimism
        setAddress("optimism.degenBox", 0xa93C81f564579381116ee3E007C9fCFd2EBa1723);
        setAddress("optimism.cauldronV3_2", 0xB6957806b7fD389323628674BCdFCD61b9cc5e02);
        setAddress("optimism.op", 0x4200000000000000000000000000000000000042);
        setAddress("optimism.abraMultiSig", 0x4217AA01360846A849d2A89809d450D10248B513);
        setAddress("optimism.weth", 0x4200000000000000000000000000000000000006);
        setAddress("optimism.mim", 0xB153FB3d196A8eB25522705560ac152eeEc57901);
        setAddress("optimism.usdc", 0x7F5c764cBc14f9669B88837ca1490cCa17c31607);
        setAddress("optimism.dai", 0xDA10009cBd5D07dd0CeCc66161FC93D7c9000da1);
        setAddress("optimism.chainlink.op", 0x0D276FC14719f9292D5C1eA2198673d1f4269246);
        setAddress("optimism.chainlink.usdc", 0x16a9FA2FDa030272Ce99B29CF780dFA30361E0f3);
        setAddress("optimism.velodrome.velo", 0x3c8B650257cFb5f272f799F5e2b4e65093a11a05);
        setAddress("optimism.velodrome.router", 0xa132DAB612dB5cB9fC9Ac426A0Cc215A3423F9c9);
        setAddress("optimism.velodrome.vOpUsdc", 0x47029bc8f5CBe3b464004E87eF9c9419a48018cd);
        setAddress("optimism.velodrome.factory", 0x25CbdDb98b35ab1FF77413456B31EC81A6B6B746);
        setAddress("optimism.velodrome.vOpUsdcGauge", 0x0299d40E99F2a5a1390261f5A71d13C3932E214C);
        setAddress("optimism.aggregators.zeroXExchangProxy", 0xDEF1ABE32c034e558Cdd535791643C58a13aCC10);
        setAddress("optimism.bridges.anyswapRouter", 0xDC42728B0eA910349ed3c6e1c9Dc06b5FB591f98);
        setAddress("optimism.stargate.stg", 0x296F55F8Fb28E498B858d0BcDA06D955B2Cb3f97);
        setAddress("optimism.stargate.router", 0xB0D502E938ed5f4df2E681fE6E419ff29631d62b);
        setAddress("optimism.stargate.usdcPool", 0xDecC0c09c3B5f6e92EF4184125D5648a66E35298);
        setAddress("optimism.stargate.staking", 0x4DeA9e918c6289a52cd469cAC652727B7b412Cd2);

        addCauldron("optimism", "Velodrome vOP/USDC", 0x68f498C230015254AFF0E1EB6F85Da558dFf2362, 3, false);

        // Fantom
        setAddress("fantom.degenBox", 0x74A0BcA2eeEdf8883cb91E37e9ff49430f20a616);
        setAddress("fantom.mim", 0x82f0B8B456c1A451378467398982d4834b6829c1);
        setAddress("fantom.wftm", 0x21be370D5312f44cB42ce377BC9b8a0cEF1A4C83);
        setAddress("fantom.spookyswap.wFtmMim", 0x6f86e65b255c9111109d2D2325ca2dFc82456efc);
        setAddress("fantom.spookyswap.factory", 0x152eE697f2E276fA89E96742e9bB9aB1F2E61bE3);
        setAddress("fantom.spookyswap.router", 0xF491e7B69E4244ad4002BC14e878a34207E38c29);
        setAddress("fantom.spookyswap.boo", 0x841FAD6EAe12c286d1Fd18d1d525DFfA75C7EFFE);
        setAddress("fantom.spookyswap.farmV2", 0x18b4f774fdC7BF685daeeF66c2990b1dDd9ea6aD);

        // v2
        addCauldron("fantom", "FTM", 0x8E45Af6743422e488aFAcDad842cE75A09eaEd34, 2, false);
        addCauldron("fantom", "FTM", 0xd4357d43545F793101b592bACaB89943DC89d11b, 2, false);
        addCauldron("fantom", "yvWFTM", 0xed745b045f9495B8bfC7b58eeA8E0d0597884e12, 2, false);
        addCauldron("fantom", "xBOO", 0xa3Fc1B4b7f06c2391f7AD7D4795C1cD28A59917e, 2, false);
        addCauldron("fantom", "FTM/MIM-Spirit", 0x7208d9F9398D7b02C5C22c334c2a7A3A98c0A45d, 2, false);
        addCauldron("fantom", "FTM/MIM-Spooky", 0x4fdfFa59bf8dda3F4d5b38F260EAb8BFaC6d7bC1, 2, false);

        // Deprecated v2
        addCauldron("fantom", "ICE", 0xF08e4cc9015a1B8F49A8EEc7c7C64C14B9abD7C7, 2, true);
        addCauldron("fantom", "FTM", 0xEf7A0bd972672b4eb5DF28f2F544f6b0BF03298a, 2, true);

        // Avalanche
        setAddress("avalanche.mim", 0x130966628846BFd36ff31a822705796e8cb8C18D);
        setAddress("avalanche.degenBox1", 0xf4F46382C2bE1603Dc817551Ff9A7b333Ed1D18f);
        setAddress("avalanche.degenBox2", 0x1fC83f75499b7620d53757f0b01E2ae626aAE530);
        setAddress("avalanche.anyswapRouterV4", 0xB0731d50C681C45856BFc3f7539D5f61d4bE81D8);

        // v2
        addCauldron("avalanche", "AVAX", 0x3CFEd0439aB822530b1fFBd19536d897EF30D2a2, 2, false);
        addCauldron("avalanche", "AVAX/MIM SLP", 0xAcc6821d0F368b02d223158F8aDA4824dA9f28E3, 2, false);

        // Deprecated v2
        addCauldron("avalanche", "wMEMO-v1", 0x56984F04d2d04B2F63403f0EbeDD3487716bA49d, 2, true);
        addCauldron("avalanche", "wMEMO-v2", 0x35fA7A723B3B39f15623Ff1Eb26D8701E7D6bB21, 2, true);
        addCauldron("avalanche", "xJOE", 0x3b63f81Ad1fc724E44330b4cf5b5B6e355AD964B, 2, true);
        addCauldron("avalanche", "AVAX/USDC.e-jLP", 0x95cCe62C3eCD9A33090bBf8a9eAC50b699B54210, 2, true);
        addCauldron("avalanche", "AVAX/USDT.e-jLP", 0x0a1e6a80E93e62Bd0D3D3BFcF4c362C40FB1cF3D, 2, true);
        addCauldron("avalanche", "AVAX/MIM-jLP", 0x2450Bf8e625e98e14884355205af6F97E3E68d07, 2, true);

        // Arbitrum
        setAddress("arbitrum.mim", 0xFEa7a6a0B346362BF88A9e4A88416B77a57D6c2A);
        setAddress("arbitrum.sushiBentoBox", 0x74c764D41B77DBbb4fe771daB1939B00b146894A);
        setAddress("arbitrum.cauldronV4", 0x303A59A1020807B6FD78D3BB0e3c8B6a26Bbc0B9);
        setAddress("arbitrum.cauldronV4WithRewarder", 0x79533F85479e04d2214305638B6586b724beC951);
        setAddress("arbitrum.cauldronOwner", 0xaF2fBB9CB80EdFb7d3f2d170a65AE3bFa42d0B86);
        setAddress("arbitrum.degenBox", 0x7C8FeF8eA9b1fE46A7689bfb8149341C90431D38);
        setAddress("arbitrum.degenBoxOwner", 0x0D2a5107435cbbBE21Db1ADB5F1E078E63e59449);
        setAddress("arbitrum.weth", 0x82aF49447D8a07e3bd95BD0d56f35241523fBab1);
        setAddress("arbitrum.usdc", 0xFF970A61A04b1cA14834A43f5dE4533eBDDB5CC8);
        setAddress("arbitrum.usdt", 0xFd086bC7CD5C481DCC9C85ebE478A1C0b69FCbb9);
        setAddress("arbitrum.abracadabraWrappedStakedGlp", 0x3477Df28ce70Cecf61fFfa7a95be4BEC3B3c7e75);
        setAddress("arbitrum.gmx.gmx", 0xfc5A1A6EB076a2C7aD06eD22C90d7E710E35ad0a);
        setAddress("arbitrum.gmx.esGmx", 0xf42Ae1D54fd613C9bb14810b0588FaAa09a426cA);
        setAddress("arbitrum.gmx.stakedGmx", 0xd2D1162512F927a7e282Ef43a362659E4F2a728F);
        setAddress("arbitrum.gmx.glp", 0x4277f8F2c384827B5273592FF7CeBd9f2C1ac258);
        setAddress("arbitrum.gmx.sGLP", 0x5402B5F40310bDED796c7D0F3FF6683f5C0cFfdf);
        setAddress("arbitrum.gmx.fGLP", 0x4e971a87900b931fF39d1Aad67697F49835400b6); // weth reward tracker
        setAddress("arbitrum.gmx.fsGLP", 0x1aDDD80E6039594eE970E5872D247bf0414C8903); // esGmx reward tracker
        setAddress("arbitrum.gmx.vault", 0x489ee077994B6658eAfA855C308275EAd8097C4A);
        setAddress("arbitrum.gmx.fGlpWethRewardDistributor", 0x5C04a12EB54A093c396f61355c6dA0B15890150d);
        setAddress("arbitrum.gmx.esGmxRewardDistributor", 0x60519b48ec4183a61ca2B8e37869E675FD203b34);
        setAddress("arbitrum.gmx.glpManager", 0x3963FfC9dff443c2A94f21b129D429891E32ec18);
        setAddress("arbitrum.gmx.rewardRouterV2", 0xA906F338CB21815cBc4Bc87ace9e68c87eF8d8F1);
        setAddress("arbitrum.gmx.glpRewardRouter", 0xB95DB5B167D75e6d04227CfFFA61069348d271F5);
        setAddress("arbitrum.safe.main", 0xf46BB6dDA9709C49EfB918201D97F6474EAc5Aea);
        setAddress("arbitrum.safe.ops", 0xA71A021EF66B03E45E0d85590432DFCfa1b7174C);
        setAddress("arbitrum.safe.devOps", 0x8C56F240a3846284Dcf4cae01eE9212F11695E17);
        setAddress("arbitrum.safe.devOps.gelatoProxy", 0xbf75D47d8737344fD20cC35973637b1553Ce098E);
        setAddress("arbitrum.aggregators.zeroXExchangProxy", 0xDef1C0ded9bec7F1a1670819833240f027b25EfF);
<<<<<<< HEAD
        setAddress("arbitrum.devOps", 0x8C56F240a3846284Dcf4cae01eE9212F11695E17);
        setAddress("arbitrum.devOps.gelatoProxy", 0xbf75D47d8737344fD20cC35973637b1553Ce098E);
=======
        setAddress("arbitrum.mimCauldronDistributor", 0xC4E343b89fB261f42432D9078Dde9798e67c33BA);
>>>>>>> 994f2d24

        // v2
        addCauldron("arbitrum", "WETH", 0xC89958B03A55B5de2221aCB25B58B89A000215E6, 2, false);

        // v4
        addCauldron("arbitrum", "abracadabraWrappedStakedGlp", 0x5698135CA439f21a57bDdbe8b582C62f090406D5, 4, false);

        // v4WithRewarder
        addCauldron("arbitrum", "abracadabraWrappedStakedGlpWithRewarder", 0xACEbCF3b2342dedF02a1908c9694B7DBCd0edBE6, 4, false);

        // BSC
        setAddress("bsc.mim", 0xfE19F0B51438fd612f6FD59C1dbB3eA319f433Ba);
        addCauldron("bsc", "BNB", 0x692CF15F80415D83E8c0e139cAbcDA67fcc12C90, 2, false);
        addCauldron("bsc", "CAKE", 0xF8049467F3A9D50176f4816b20cDdd9bB8a93319, 2, false);

        pairCodeHash["optimism.velodrome"] = 0xc1ac28b1c4ebe53c0cff67bab5878c4eb68759bb1e9f73977cd266b247d149f0;
        pairCodeHash["avalanche.traderjoe"] = 0x0bbca9af0511ad1a1da383135cf3a8d2ac620e549ef9f6ae3a4c33c2fed0af91;
        pairCodeHash["fantom.spiritswap"] = 0xe242e798f6cee26a9cb0bbf24653bf066e5356ffeac160907fe2cc108e238617;
        pairCodeHash["fantom.spookyswap"] = 0xcdf2deca40a0bd56de8e3ce5c7df6727e5b1bf2ac96f283fa9c4b3e6b42ea9d2;
    }

    function setAddress(string memory key, address value) public {
        require(addressMap[key] == address(0), string.concat("address already exists: ", key));
        addressMap[key] = value;
        addressKeys.push(key);
        vm.label(value, key);
    }

    function addCauldron(
        string memory chain,
        string memory name,
        address value,
        uint8 version,
        bool deprecated
    ) public {
        require(!cauldronsPerChainExists[chain][value], string.concat("cauldron already added: ", vm.toString(value)));
        cauldronsPerChainExists[chain][value] = true;
        cauldronsPerChain[chain].push(CauldronInfo({deprecated: deprecated, cauldron: value, version: version}));

        totalCauldronsPerChain[chain]++;

        if (deprecated) {
            deprecatedCauldronsPerChain[chain]++;
            vm.label(value, string.concat("cauldron.deprecated.", name));
        } else {
            vm.label(value, string.concat("cauldron.", name));
        }
    }

    function getCauldrons(string calldata chain, bool includeDeprecated) public view returns (CauldronInfo[] memory filteredCauldronInfos) {
        uint256 len = totalCauldronsPerChain[chain];
        if (!includeDeprecated) {
            len -= deprecatedCauldronsPerChain[chain];
        }

        CauldronInfo[] memory cauldronInfos = cauldronsPerChain[chain];
        filteredCauldronInfos = new CauldronInfo[](len);

        uint256 index = 0;
        for (uint256 i = 0; i < cauldronInfos.length; i++) {
            CauldronInfo memory info = cauldronInfos[i];

            if (info.deprecated && !includeDeprecated) {
                continue;
            }

            filteredCauldronInfos[index] = info;
            index++;
        }
    }

    function getAddress(string calldata key) public view returns (address) {
        require(addressMap[key] != address(0), string.concat("address not found: ", key));
        return addressMap[key];
    }

    function getPairCodeHash(string calldata key) public view returns (bytes32) {
        require(pairCodeHash[key] != "", string.concat("pairCodeHash not found: ", key));
        return pairCodeHash[key];
    }
}<|MERGE_RESOLUTION|>--- conflicted
+++ resolved
@@ -222,12 +222,9 @@
         setAddress("arbitrum.safe.devOps", 0x8C56F240a3846284Dcf4cae01eE9212F11695E17);
         setAddress("arbitrum.safe.devOps.gelatoProxy", 0xbf75D47d8737344fD20cC35973637b1553Ce098E);
         setAddress("arbitrum.aggregators.zeroXExchangProxy", 0xDef1C0ded9bec7F1a1670819833240f027b25EfF);
-<<<<<<< HEAD
         setAddress("arbitrum.devOps", 0x8C56F240a3846284Dcf4cae01eE9212F11695E17);
         setAddress("arbitrum.devOps.gelatoProxy", 0xbf75D47d8737344fD20cC35973637b1553Ce098E);
-=======
         setAddress("arbitrum.mimCauldronDistributor", 0xC4E343b89fB261f42432D9078Dde9798e67c33BA);
->>>>>>> 994f2d24
 
         // v2
         addCauldron("arbitrum", "WETH", 0xC89958B03A55B5de2221aCB25B58B89A000215E6, 2, false);
