--- conflicted
+++ resolved
@@ -15,18 +15,11 @@
 
     function deploySimpleInvertedOracle(
         string memory desc,
-<<<<<<< HEAD
         IAggregator aggregator,
         IAggregator denominator
     ) internal returns (ProxyOracle proxy) {
         proxy = new ProxyOracle();
         InverseOracle invertedOracle = new InverseOracle(aggregator, denominator, desc);
-=======
-        IAggregator aggregator
-    ) internal returns (ProxyOracle proxy) {
-        proxy = new ProxyOracle();
-        InverseOracle invertedOracle = new InverseOracle(aggregator, IAggregator(address(0)), desc);
->>>>>>> 2aa89316
         proxy.changeOracleImplementation(invertedOracle);
     }
 
