--- conflicted
+++ resolved
@@ -16,11 +16,7 @@
         testing = _testing;
     }
 
-<<<<<<< HEAD
-    function getChainIdKey() public view returns (ChainId) {
-=======
     function getChainIdKey() public view returns (uint256) {
->>>>>>> 5e945b3f
         return constants.getChainIdKey(block.chainid);
     }
 }