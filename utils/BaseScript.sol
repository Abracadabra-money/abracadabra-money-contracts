// SPDX-License-Identifier: UNLICENSED
pragma solidity ^0.8.13;

import "forge-deploy/DeployScript.sol";
import "generated/deployer/DeployerFunctions.g.sol";
import "utils/Constants.sol";

abstract contract BaseScript is DeployScript {
    Constants internal constants;
    bool internal testing;

    function run() public override returns (DeployerDeployment[] memory newDeployments) {
        constants = ConstantsLib.singleton();
        return super.run();
    }

    function setTesting(bool _testing) public {
        testing = _testing;

        if (_testing) {
            constants = ConstantsLib.singleton();
        }
    }

    function deployUsingCreate3(
        string memory deploymentName,
        bytes32 salt,
        bytes memory code,
        bytes memory constructorArgs,
        uint value
    ) internal returns (address instance) {
<<<<<<< HEAD
        // Always redeploy when testing, otherwise the address in the deployment file will be used
        // So if we made any changes to test, it won't load the new contract
=======
        Create3Factory factory = Create3Factory(constants.getAddress(ChainId.All, "create3Factory"));

        /// In testing environment always ignore the current deployment and deploy the factory
        /// when it's not deployed on the current blockheight.
>>>>>>> dbbb51e9
        if (testing) {
            deployer.ignoreDeployment(deploymentName);

            if (address(factory).code.length == 0) {
                Create3Factory newFactory = new Create3Factory();
                vm.etch(address(factory), address(newFactory).code);
                vm.makePersistent(address(factory));
                vm.etch(address(newFactory), "");
            }
        }

        if (deployer.has(deploymentName)) {
            return deployer.getAddress(deploymentName);
        } else {
            instance = factory.deploy(salt, abi.encodePacked(code, constructorArgs), value);

            if (!testing) {
                string memory deploymentFile = string.concat("deployments/", vm.toString(block.chainid), "/", deploymentName, ".json");
                string memory content = string.concat('{ "address": "', vm.toString(instance), '" }');
                vm.writeFile(deploymentFile, content);
            }
        }
    }
}<|MERGE_RESOLUTION|>--- conflicted
+++ resolved
@@ -29,15 +29,10 @@
         bytes memory constructorArgs,
         uint value
     ) internal returns (address instance) {
-<<<<<<< HEAD
-        // Always redeploy when testing, otherwise the address in the deployment file will be used
-        // So if we made any changes to test, it won't load the new contract
-=======
         Create3Factory factory = Create3Factory(constants.getAddress(ChainId.All, "create3Factory"));
 
         /// In testing environment always ignore the current deployment and deploy the factory
         /// when it's not deployed on the current blockheight.
->>>>>>> dbbb51e9
         if (testing) {
             deployer.ignoreDeployment(deploymentName);
 
