--- conflicted
+++ resolved
@@ -613,10 +613,7 @@
     }
 
     function testFuzzRedeemDifferentFromAndTo(address from, address to, uint256 amount) public {
-<<<<<<< HEAD
         vm.assume(from != to);
-=======
->>>>>>> dff69a19
         vm.assume(from != address(0));
         vm.assume(to != address(0));
         vm.assume(amount > 0 && amount <= 1_000_000 ether);
