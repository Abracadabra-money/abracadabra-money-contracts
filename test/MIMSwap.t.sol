--- conflicted
+++ resolved
@@ -364,13 +364,8 @@
     }
 
     function testAddLiquidity() public {
-<<<<<<< HEAD
-        MagicLP lp = newMagicLP();
-        lp.init(address(mim), address(weth), MIN_LP_FEE_RATE, address(feeRateModel), 1 ether, 500000000000000);
-=======
         MagicLP lp = MagicLP(LibClone.clone(address(impl)));
         lp.init(address(mim), address(weth), MIN_LP_FEE_RATE, address(feeRateModel), 1 ether, 500000000000000, false);
->>>>>>> 12f07da0
         _addPool(router.factory(), lp);
         mim.mint(address(alice), 100000 ether);
         deal(address(weth), address(alice), 100000 ether);
@@ -513,11 +508,6 @@
             vm.mockCall(entry.lp, abi.encodeCall(IMagicLP._QUOTE_TOKEN_, ()), abi.encode(entry.quoteToken));
 
             _addPool(router.factory(), MagicLP(entry.lp));
-<<<<<<< HEAD
-            
-=======
-
->>>>>>> 12f07da0
             // Directions are stored in reverse
             directions |= pathData[pathData.length - i - 1].sellQuote ? 1 : 0;
             if (!last) {
