const shell = require('shelljs');
const fs = require('fs');

module.exports = async function (taskArgs, hre) {
    const { getAllNetworks, getArtifact, getNetworkConfigByName, getAllDeploymentsByChainId } = hre;

    const networks = await getAllNetworks();
    for (const network of networks) {
        const config = getNetworkConfigByName(network);
        const deployments = await getAllDeploymentsByChainId(config.chainId);

        for (const deployment of deployments) {
            let artifactFullPath = deployment.artifact_full_path;
            if (!artifactFullPath || deployment.standardJsonInput) {
                continue;
            }

            const artifact = await getArtifact(artifactFullPath);
            const numOfOptimizations = artifact.metadata.settings.optimizer.runs;
            const compiler = artifact.metadata.compiler.version;
            const constructorArgs = deployment.args_data;

            const [firstKey, firstValue] = Object.entries(artifact.metadata.settings.compilationTarget)[0];
            artifactFullPath = `${firstKey}:${firstValue}`;
            const baseCmd = `forge verify-contract ${deployment.address} --chain-id ${config.chainId} --num-of-optimizations ${numOfOptimizations} --constructor-args ${constructorArgs} --compiler-version ${compiler} ${artifactFullPath}`;

            console.log(`[${network}] Adding ${deployment.__extra.name} metadata... `);
            let result = await shell.exec(`${baseCmd} --show-standard-json-input`, { silent: true, fatal: true });

            if (result.code != 0) {
                process.exit(result.code);
            }

            deployment.standardJsonInput = JSON.parse(result);

            if (!config.disableSourcify) {
                await shell.exec(`${baseCmd} --verifier sourcify`, { silent: false, fatal: true });
            } else {
                console.log(`Sourcify verification disabled for ${deployment.__extra.name}. Skipped.`);
            }


            const path = deployment.__extra.path;
            delete deployment.__extra;
<<<<<<< HEAD
=======
            deployment.compiler = compiler;
>>>>>>> 94ea12c0
            fs.writeFileSync(path, JSON.stringify(deployment, null, 2));
        }
    }
}<|MERGE_RESOLUTION|>--- conflicted
+++ resolved
@@ -42,10 +42,7 @@
 
             const path = deployment.__extra.path;
             delete deployment.__extra;
-<<<<<<< HEAD
-=======
             deployment.compiler = compiler;
->>>>>>> 94ea12c0
             fs.writeFileSync(path, JSON.stringify(deployment, null, 2));
         }
     }
