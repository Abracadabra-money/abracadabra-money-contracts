--- conflicted
+++ resolved
@@ -46,10 +46,6 @@
 # Fuzz
 crytic-export
 echidna-corpus
-<<<<<<< HEAD
-medusa-corpus
-=======
 medusa-corpus
 
-src/fuzzing
->>>>>>> aaf3b3c2
+src/fuzzing