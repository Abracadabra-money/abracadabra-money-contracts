// SPDX-License-Identifier: UNLICENSED

// Cauldron

//    (                (   (
//    )\      )    (   )\  )\ )  (
//  (((_)  ( /(   ))\ ((_)(()/(  )(    (    (
//  )\___  )(_)) /((_) _   ((_))(()\   )\   )\ )
// ((/ __|((_)_ (_))( | |  _| |  ((_) ((_) _(_/(
//  | (__ / _` || || || |/ _` | | '_|/ _ \| ' \))
//   \___|\__,_| \_,_||_|\__,_| |_|  \___/|_||_|

// Copyright (c) 2021 BoringCrypto - All rights reserved
// Twitter: @Boring_Crypto

// Special thanks to:
// @0xKeno - for all his invaluable contributions
// @burger_crypto - for the idea of trying to let the LPs benefit from liquidations

pragma solidity >=0.8.0;
import "BoringSolidity/BoringOwnable.sol";
import "BoringSolidity/ERC20.sol";
import "BoringSolidity/interfaces/IMasterContract.sol";
import "BoringSolidity/libraries/BoringRebase.sol";
import "BoringSolidity/libraries/BoringERC20.sol";
import "libraries/compat/BoringMath.sol";
import "interfaces/IOracle.sol";
import "interfaces/ISwapperV2.sol";
import "interfaces/IBentoBoxV1.sol";
import "interfaces/IBentoBoxOwner.sol";

// solhint-disable avoid-low-level-calls
// solhint-disable no-inline-assembly

/// @title Cauldron
/// @dev This contract allows contract calls to any contract (except BentoBox)
/// from arbitrary callers thus, don't trust calls from this contract in any circumstances.
contract CauldronV4 is BoringOwnable, IMasterContract {
    using BoringMath for uint256;
    using BoringMath128 for uint128;
    using RebaseLibrary for Rebase;
    using BoringERC20 for IERC20;

    event LogExchangeRate(uint256 rate);
    event LogAccrue(uint128 accruedAmount);
    event LogAddCollateral(address indexed from, address indexed to, uint256 share);
    event LogRemoveCollateral(address indexed from, address indexed to, uint256 share);
    event LogBorrow(address indexed from, address indexed to, uint256 amount, uint256 part);
    event LogRepay(address indexed from, address indexed to, uint256 amount, uint256 part);
    event LogFeeTo(address indexed newFeeTo);
    event LogWithdrawFees(address indexed feeTo, uint256 feesEarnedFraction);
    event LogInterestChange(uint64 oldInterestRate, uint64 newInterestRate);
    event LogChangeBorrowLimit(uint128 newLimit, uint128 perAddressPart);
    event LogChangeBlacklistedCallee(address indexed account, bool blacklisted);
    event LogRepayForAll(uint256 amount, uint128 previousElastic, uint128 newElastic);
    event LogChangeUserSafeCollaterizationRate(uint256 collaterizationRate);
    event LogChangeSafeCollaterizationFee(uint256 feeBps);

    event LogLiquidation(
        address indexed from,
        address indexed user,
        address indexed to,
        uint256 collateralShare,
        uint256 borrowAmount,
        uint256 borrowPart
    );

    // Immutables (for MasterContract and all clones)
    IBentoBoxV1 public immutable bentoBox;
    CauldronV4 public immutable masterContract;
    IERC20 public immutable magicInternetMoney;

    // MasterContract variables
    address public feeTo;

    // Per clone variables
    // Clone init settings
    IERC20 public collateral;
    IOracle public oracle;
    bytes public oracleData;

    struct BorrowCap {
        uint128 total;
        uint128 borrowPartPerAddress;
    }

    BorrowCap public borrowLimit;

    // Total amounts
    uint256 public totalCollateralShare; // Total collateral supplied
    Rebase public totalBorrow; // elastic = Total token amount to be repayed by borrowers, base = Total parts of the debt held by borrowers

    // User balances
    mapping(address => uint256) public userCollateralShare;
    mapping(address => uint256) public userBorrowPart;

    // Callee restrictions
    mapping(address => bool) public blacklistedCallees;

<<<<<<< HEAD
    // Allowed supply reducers
    mapping(address => bool) public allowedSupplyReducers;

    // User safe collaterization rate
    // must be less than COLLATERIZATION_RATE
    mapping(address => uint256) public userSafeCollaterizationRate;

=======
>>>>>>> b05848da
    /// @notice Exchange and interest rate tracking.
    /// This is 'cached' here because calls to Oracles can be very expensive.
    uint256 public exchangeRate;

    struct AccrueInfo {
        uint64 lastAccrued;
        uint128 feesEarned;
        uint64 INTEREST_PER_SECOND;
    }

    AccrueInfo public accrueInfo;

    uint64 private constant ONE_PERCENT_RATE = 317097920;

    /// @notice tracking of last interest update
    uint256 private lastInterestUpdate;

    // Settings
    uint256 public COLLATERIZATION_RATE;
    uint256 private constant COLLATERIZATION_RATE_PRECISION = 1e5; // Must be less than EXCHANGE_RATE_PRECISION (due to optimization in math)

    uint256 private constant EXCHANGE_RATE_PRECISION = 1e18;

    uint256 public LIQUIDATION_MULTIPLIER; 
    uint256 private constant LIQUIDATION_MULTIPLIER_PRECISION = 1e5;

    uint256 public BORROW_OPENING_FEE;
    uint256 private constant BORROW_OPENING_FEE_PRECISION = 1e5;

    uint256 private constant DISTRIBUTION_PART = 10;
    uint256 private constant DISTRIBUTION_PRECISION = 100;

    uint256 public MAX_SAFE_COLLATERIZATION_RATE;
    uint256 public safeCollaterizationFeeBps;

    modifier onlyMasterContractOwner() {
        require(msg.sender == masterContract.owner(), "Caller is not the owner");
        _;
    }

    /// @notice The constructor is only used for the initial master contract. Subsequent clones are initialised via `init`.
    constructor(IBentoBoxV1 bentoBox_, IERC20 magicInternetMoney_) {
        bentoBox = bentoBox_;
        magicInternetMoney = magicInternetMoney_;
        masterContract = this;
    }

    /// @notice Serves as the constructor for clones, as clones can't have a regular constructor
    /// @dev `data` is abi encoded in the format: (IERC20 collateral, IERC20 asset, IOracle oracle, bytes oracleData)
    function init(bytes calldata data) public payable override {
        require(address(collateral) == address(0), "Cauldron: already initialized");
        (collateral, oracle, oracleData, accrueInfo.INTEREST_PER_SECOND, LIQUIDATION_MULTIPLIER, COLLATERIZATION_RATE, BORROW_OPENING_FEE, MAX_SAFE_COLLATERIZATION_RATE) = abi.decode(data, (IERC20, IOracle, bytes, uint64, uint256, uint256, uint256, uint256));
        borrowLimit = BorrowCap(type(uint128).max, type(uint128).max);

        require(address(collateral) != address(0), "Cauldron: bad pair");
        magicInternetMoney.approve(address(bentoBox), type(uint256).max);
        (, exchangeRate) = oracle.get(oracleData);
    }

    /// @notice Accrues the interest on the borrowed tokens and handles the accumulation of fees.
    function accrue() public {
        AccrueInfo memory _accrueInfo = accrueInfo;
        // Number of seconds since accrue was called
        uint256 elapsedTime = block.timestamp - _accrueInfo.lastAccrued;
        if (elapsedTime == 0) {
            return;
        }
        _accrueInfo.lastAccrued = uint64(block.timestamp);

        Rebase memory _totalBorrow = totalBorrow;
        if (_totalBorrow.base == 0) {
            accrueInfo = _accrueInfo;
            return;
        }

        // Accrue interest
        uint128 extraAmount = (uint256(_totalBorrow.elastic).mul(_accrueInfo.INTEREST_PER_SECOND).mul(elapsedTime) / 1e18).to128();
        _totalBorrow.elastic = _totalBorrow.elastic.add(extraAmount);

        _accrueInfo.feesEarned = _accrueInfo.feesEarned.add(extraAmount);
        totalBorrow = _totalBorrow;
        accrueInfo = _accrueInfo;

        emit LogAccrue(extraAmount);
    }

    /// @dev in-memory accrue interest and check if the current collaterization rate is still
    /// higher than user's defined safe treshold level.
    function isCollaterizationSafe(address user) public view returns(bool) {
         // Accrue Interests since Liquidation while trigger it.
        Rebase memory _totalBorrow = totalBorrow;
        uint256 elapsedTime = block.timestamp - accrueInfo.lastAccrued;
    
        if (elapsedTime != 0 && totalBorrow.base != 0) {
            _totalBorrow.elastic = _totalBorrow.elastic.add((uint256(_totalBorrow.elastic).mul(accrueInfo.INTEREST_PER_SECOND).mul(elapsedTime) / 1e18).to128());
        }

        uint256 borrowPart = userBorrowPart[user];
        if (borrowPart == 0) return true;
        uint256 collateralShare = userCollateralShare[user];
        if (collateralShare == 0) return false;

        uint256 _exchangeRate = oracle.peekSpot(oracleData);

        return
            bentoBox.toAmount(
                collateral,
                collateralShare.mul(EXCHANGE_RATE_PRECISION / COLLATERIZATION_RATE_PRECISION).mul(COLLATERIZATION_RATE),
                false
            ) >=
            borrowPart.mul(_totalBorrow.elastic).mul(_exchangeRate) / _totalBorrow.base;
    }

    /// @notice Concrete implementation of `isSolvent`. Includes a third parameter to allow caching `exchangeRate`.
    /// @param _exchangeRate The exchange rate. Used to cache the `exchangeRate` between calls.
    function _isSolvent(address user, uint256 _exchangeRate) internal view returns (bool) {
        // accrue must have already been called!
        uint256 borrowPart = userBorrowPart[user];
        if (borrowPart == 0) return true;
        uint256 collateralShare = userCollateralShare[user];
        if (collateralShare == 0) return false;

        Rebase memory _totalBorrow = totalBorrow;

        return
            bentoBox.toAmount(
                collateral,
                collateralShare.mul(EXCHANGE_RATE_PRECISION / COLLATERIZATION_RATE_PRECISION).mul(COLLATERIZATION_RATE),
                false
            ) >=
            // Moved exchangeRate here instead of dividing the other side to preserve more precision
            borrowPart.mul(_totalBorrow.elastic).mul(_exchangeRate) / _totalBorrow.base;
    }

    /// @dev Checks if the user is solvent in the closed liquidation case at the end of the function body.
    modifier solvent() {
        _;
        (, uint256 _exchangeRate) = updateExchangeRate();
        require(_isSolvent(msg.sender, _exchangeRate), "Cauldron: user insolvent");
    }

    /// @notice Gets the exchange rate. I.e how much collateral to buy 1e18 asset.
    /// This function is supposed to be invoked if needed because Oracle queries can be expensive.
    /// @return updated True if `exchangeRate` was updated.
    /// @return rate The new exchange rate.
    function updateExchangeRate() public returns (bool updated, uint256 rate) {
        (updated, rate) = oracle.get(oracleData);

        if (updated) {
            exchangeRate = rate;
            emit LogExchangeRate(rate);
        } else {
            // Return the old rate if fetching wasn't successful
            rate = exchangeRate;
        }
    }

    /// @dev Helper function to move tokens.
    /// @param token The ERC-20 token.
    /// @param share The amount in shares to add.
    /// @param total Grand total amount to deduct from this contract's balance. Only applicable if `skim` is True.
    /// Only used for accounting checks.
    /// @param skim If True, only does a balance check on this contract.
    /// False if tokens from msg.sender in `bentoBox` should be transferred.
    function _addTokens(
        IERC20 token,
        uint256 share,
        uint256 total,
        bool skim
    ) internal {
        if (skim) {
            require(share <= bentoBox.balanceOf(token, address(this)).sub(total), "Cauldron: Skim too much");
        } else {
            bentoBox.transfer(token, msg.sender, address(this), share);
        }
    }

    /// @notice Adds `collateral` from msg.sender to the account `to`.
    /// @param to The receiver of the tokens.
    /// @param skim True if the amount should be skimmed from the deposit balance of msg.sender.x
    /// False if tokens from msg.sender in `bentoBox` should be transferred.
    /// @param share The amount of shares to add for `to`.
    function addCollateral(
        address to,
        bool skim,
        uint256 share
    ) public {
        userCollateralShare[to] = userCollateralShare[to].add(share);
        uint256 oldTotalCollateralShare = totalCollateralShare;
        totalCollateralShare = oldTotalCollateralShare.add(share);
        _addTokens(collateral, share, oldTotalCollateralShare, skim);
        emit LogAddCollateral(skim ? address(bentoBox) : msg.sender, to, share);
    }

    /// @dev Concrete implementation of `removeCollateral`.
    function _removeCollateral(address to, uint256 share) internal {
        userCollateralShare[msg.sender] = userCollateralShare[msg.sender].sub(share);
        totalCollateralShare = totalCollateralShare.sub(share);
        emit LogRemoveCollateral(msg.sender, to, share);
        bentoBox.transfer(collateral, address(this), to, share);
    }

    /// @notice Removes `share` amount of collateral and transfers it to `to`.
    /// @param to The receiver of the shares.
    /// @param share Amount of shares to remove.
    function removeCollateral(address to, uint256 share) public solvent {
        // accrue must be called because we check solvency
        accrue();
        _removeCollateral(to, share);
    }

    /// @dev Concrete implementation of `borrow`.
    function _borrow(address to, uint256 amount) internal returns (uint256 part, uint256 share) {
        uint256 feeAmount = amount.mul(BORROW_OPENING_FEE) / BORROW_OPENING_FEE_PRECISION; // A flat % fee is charged for any borrow
        (totalBorrow, part) = totalBorrow.add(amount.add(feeAmount), true);

        BorrowCap memory cap =  borrowLimit;

        require(totalBorrow.elastic <= cap.total, "Borrow Limit reached");

        accrueInfo.feesEarned = accrueInfo.feesEarned.add(uint128(feeAmount));
        
        uint256 newBorrowPart = userBorrowPart[msg.sender].add(part);
        require(newBorrowPart <= cap.borrowPartPerAddress, "Borrow Limit reached");

        userBorrowPart[msg.sender] = newBorrowPart;

        // As long as there are tokens on this contract you can 'mint'... this enables limiting borrows
        share = bentoBox.toShare(magicInternetMoney, amount, false);
        bentoBox.transfer(magicInternetMoney, address(this), to, share);

        emit LogBorrow(msg.sender, to, amount.add(feeAmount), part);
    }

    /// @notice Sender borrows `amount` and transfers it to `to`.
    /// @return part Total part of the debt held by borrowers.
    /// @return share Total amount in shares borrowed.
    function borrow(address to, uint256 amount) public solvent returns (uint256 part, uint256 share) {
        accrue();
        (part, share) = _borrow(to, amount);
    }

    /// @dev Concrete implementation of `repay`.
    function _repay(
        address to,
        bool skim,
        uint256 part
    ) internal returns (uint256 amount) {
        (totalBorrow, amount) = totalBorrow.sub(part, true);
        userBorrowPart[to] = userBorrowPart[to].sub(part);

        uint256 share = bentoBox.toShare(magicInternetMoney, amount, true);
        bentoBox.transfer(magicInternetMoney, skim ? address(bentoBox) : msg.sender, address(this), share);
        emit LogRepay(skim ? address(bentoBox) : msg.sender, to, amount, part);
    }

    /// @notice Repays a loan.
    /// @param to Address of the user this payment should go.
    /// @param skim True if the amount should be skimmed from the deposit balance of msg.sender.
    /// False if tokens from msg.sender in `bentoBox` should be transferred.
    /// @param part The amount to repay. See `userBorrowPart`.
    /// @return amount The total amount repayed.
    function repay(
        address to,
        bool skim,
        uint256 part
    ) public returns (uint256 amount) {
        accrue();
        amount = _repay(to, skim, part);
    }

    // Functions that need accrue to be called
    uint8 internal constant ACTION_REPAY = 2;
    uint8 internal constant ACTION_REMOVE_COLLATERAL = 4;
    uint8 internal constant ACTION_BORROW = 5;
    uint8 internal constant ACTION_GET_REPAY_SHARE = 6;
    uint8 internal constant ACTION_GET_REPAY_PART = 7;
    uint8 internal constant ACTION_ACCRUE = 8;

    // Functions that don't need accrue to be called
    uint8 internal constant ACTION_ADD_COLLATERAL = 10;
    uint8 internal constant ACTION_UPDATE_EXCHANGE_RATE = 11;

    // Function on BentoBox
    uint8 internal constant ACTION_BENTO_DEPOSIT = 20;
    uint8 internal constant ACTION_BENTO_WITHDRAW = 21;
    uint8 internal constant ACTION_BENTO_TRANSFER = 22;
    uint8 internal constant ACTION_BENTO_TRANSFER_MULTIPLE = 23;
    uint8 internal constant ACTION_BENTO_SETAPPROVAL = 24;

    // Any external call (except to BentoBox)
    uint8 internal constant ACTION_CALL = 30;
    uint8 internal constant ACTION_LIQUIDATE = 31;
    uint8 internal constant ACTION_SAFE_LIQUIDATE = 32;
    uint8 internal constant ACTION_RELEASE_COLLATERAL_FROM_STRATEGY = 33;

    int256 internal constant USE_VALUE1 = -1;
    int256 internal constant USE_VALUE2 = -2;

    /// @dev Helper function for choosing the correct value (`value1` or `value2`) depending on `inNum`.
    function _num(
        int256 inNum,
        uint256 value1,
        uint256 value2
    ) internal pure returns (uint256 outNum) {
        outNum = inNum >= 0 ? uint256(inNum) : (inNum == USE_VALUE1 ? value1 : value2);
    }

    /// @dev Helper function for depositing into `bentoBox`.
    function _bentoDeposit(
        bytes memory data,
        uint256 value,
        uint256 value1,
        uint256 value2
    ) internal returns (uint256, uint256) {
        (IERC20 token, address to, int256 amount, int256 share) = abi.decode(data, (IERC20, address, int256, int256));
        amount = int256(_num(amount, value1, value2)); // Done this way to avoid stack too deep errors
        share = int256(_num(share, value1, value2));
        return bentoBox.deposit{value: value}(token, msg.sender, to, uint256(amount), uint256(share));
    }

    /// @dev Helper function to withdraw from the `bentoBox`.
    function _bentoWithdraw(
        bytes memory data,
        uint256 value1,
        uint256 value2
    ) internal returns (uint256, uint256) {
        (IERC20 token, address to, int256 amount, int256 share) = abi.decode(data, (IERC20, address, int256, int256));
        return bentoBox.withdraw(token, msg.sender, to, _num(amount, value1, value2), _num(share, value1, value2));
    }

    /// @dev Helper function to perform a contract call and eventually extracting revert messages on failure.
    /// Calls to `bentoBox` are not allowed for obvious security reasons.
    /// This also means that calls made from this contract shall *not* be trusted.
    function _call(
        uint256 value,
        bytes memory data,
        uint256 value1,
        uint256 value2
    ) internal returns (bytes memory, uint8) {
        (address callee, bytes memory callData, bool useValue1, bool useValue2, uint8 returnValues) =
            abi.decode(data, (address, bytes, bool, bool, uint8));

        if (useValue1 && !useValue2) {
            callData = abi.encodePacked(callData, value1);
        } else if (!useValue1 && useValue2) {
            callData = abi.encodePacked(callData, value2);
        } else if (useValue1 && useValue2) {
            callData = abi.encodePacked(callData, value1, value2);
        }

        require(callee != address(bentoBox) && callee != address(this) && !blacklistedCallees[callee], "Cauldron: can't call");

        (bool success, bytes memory returnData) = callee.call{value: value}(callData);
        require(success, "Cauldron: call failed");
        return (returnData, returnValues);
    }

    struct CookStatus {
        bool needsSolvencyCheck;
        bool hasAccrued;
    }

    /// @notice Executes a set of actions and allows composability (contract calls) to other contracts.
    /// @param actions An array with a sequence of actions to execute (see ACTION_ declarations).
    /// @param values A one-to-one mapped array to `actions`. ETH amounts to send along with the actions.
    /// Only applicable to `ACTION_CALL`, `ACTION_BENTO_DEPOSIT`.
    /// @param datas A one-to-one mapped array to `actions`. Contains abi encoded data of function arguments.
    /// @return value1 May contain the first positioned return value of the last executed action (if applicable).
    /// @return value2 May contain the second positioned return value of the last executed action which returns 2 values (if applicable).
    function cook(
        uint8[] calldata actions,
        uint256[] calldata values,
        bytes[] calldata datas
    ) external payable returns (uint256 value1, uint256 value2) {
        CookStatus memory status;
        uint64 previousStrategyTargetPercentage = type(uint64).max;

        for (uint256 i = 0; i < actions.length; i++) {
            uint8 action = actions[i];
            if (!status.hasAccrued && action < 10) {
                accrue();
                status.hasAccrued = true;
            }
            if (action == ACTION_ADD_COLLATERAL) {
                (int256 share, address to, bool skim) = abi.decode(datas[i], (int256, address, bool));
                addCollateral(to, skim, _num(share, value1, value2));
            } else if (action == ACTION_REPAY) {
                (int256 part, address to, bool skim) = abi.decode(datas[i], (int256, address, bool));
                _repay(to, skim, _num(part, value1, value2));
            } else if (action == ACTION_REMOVE_COLLATERAL) {
                (int256 share, address to) = abi.decode(datas[i], (int256, address));
                _removeCollateral(to, _num(share, value1, value2));
                status.needsSolvencyCheck = true;
            } else if (action == ACTION_BORROW) {
                (int256 amount, address to) = abi.decode(datas[i], (int256, address));
                (value1, value2) = _borrow(to, _num(amount, value1, value2));
                status.needsSolvencyCheck = true;
            } else if (action == ACTION_UPDATE_EXCHANGE_RATE) {
                (bool must_update, uint256 minRate, uint256 maxRate) = abi.decode(datas[i], (bool, uint256, uint256));
                (bool updated, uint256 rate) = updateExchangeRate();
                require((!must_update || updated) && rate > minRate && (maxRate == 0 || rate > maxRate), "Cauldron: rate not ok");
            } else if (action == ACTION_BENTO_SETAPPROVAL) {
                (address user, address _masterContract, bool approved, uint8 v, bytes32 r, bytes32 s) =
                    abi.decode(datas[i], (address, address, bool, uint8, bytes32, bytes32));
                bentoBox.setMasterContractApproval(user, _masterContract, approved, v, r, s);
            } else if (action == ACTION_BENTO_DEPOSIT) {
                (value1, value2) = _bentoDeposit(datas[i], values[i], value1, value2);
            } else if (action == ACTION_BENTO_WITHDRAW) {
                (value1, value2) = _bentoWithdraw(datas[i], value1, value2);
            } else if (action == ACTION_BENTO_TRANSFER) {
                (IERC20 token, address to, int256 share) = abi.decode(datas[i], (IERC20, address, int256));
                bentoBox.transfer(token, msg.sender, to, _num(share, value1, value2));
            } else if (action == ACTION_BENTO_TRANSFER_MULTIPLE) {
                (IERC20 token, address[] memory tos, uint256[] memory shares) = abi.decode(datas[i], (IERC20, address[], uint256[]));
                bentoBox.transferMultiple(token, msg.sender, tos, shares);
            } else if (action == ACTION_CALL) {
                (bytes memory returnData, uint8 returnValues) = _call(values[i], datas[i], value1, value2);

                if (returnValues == 1) {
                    (value1) = abi.decode(returnData, (uint256));
                } else if (returnValues == 2) {
                    (value1, value2) = abi.decode(returnData, (uint256, uint256));
                }
            } else if (action == ACTION_GET_REPAY_SHARE) {
                int256 part = abi.decode(datas[i], (int256));
                value1 = bentoBox.toShare(magicInternetMoney, totalBorrow.toElastic(_num(part, value1, value2), true), true);
            } else if (action == ACTION_GET_REPAY_PART) {
                int256 amount = abi.decode(datas[i], (int256));
                value1 = totalBorrow.toBase(_num(amount, value1, value2), false);
            } else if (action == ACTION_LIQUIDATE) {
                _cookActionLiquidate(datas[i]);
            } else if (action == ACTION_RELEASE_COLLATERAL_FROM_STRATEGY) {
                require(previousStrategyTargetPercentage == type(uint64).max, "Cauldron: strategy already released");
                
                (, previousStrategyTargetPercentage,) = bentoBox.strategyData(collateral);
                IBentoBoxOwner(bentoBox.owner()).setStrategyTargetPercentageAndRebalance(collateral, 0);
            }
        }

        if (previousStrategyTargetPercentage != type(uint64).max) {
            IBentoBoxOwner(bentoBox.owner()).setStrategyTargetPercentageAndRebalance(collateral, previousStrategyTargetPercentage);
        }

        if (status.needsSolvencyCheck) {
            (, uint256 _exchangeRate) = updateExchangeRate();
            require(_isSolvent(msg.sender, _exchangeRate), "Cauldron: user insolvent");
        }
    }

    function _cookActionLiquidate(bytes calldata data) private {
         (address[] memory users, uint256[] memory maxBorrowParts, address to, ISwapperV2 swapper, bytes memory swapperData) = abi.decode(data, (address[], uint256[], address, ISwapperV2, bytes));
        liquidate(users, maxBorrowParts, to, swapper, swapperData);
    }

    /// @notice Handles the liquidation of users' balances, once the users' amount of collateral is too low.
    /// @param users An array of user addresses.
    /// @param maxBorrowParts A one-to-one mapping to `users`, contains maximum (partial) borrow amounts (to liquidate) of the respective user.
    /// @param to Address of the receiver in open liquidations if `swapper` is zero.
    function liquidate(
        address[] call users,
        uint256[] memory maxBorrowParts,
        address to,
        ISwapperV2 swapper,
        bytes memory swapperData
    ) public {
        // Oracle can fail but we still need to allow liquidations
        (, uint256 _exchangeRate) = updateExchangeRate();
        accrue();

        uint256 allCollateralShare;
        uint256 allBorrowAmount;
        uint256 allBorrowPart;
        Rebase memory bentoBoxTotals = bentoBox.totals(collateral);
        for (uint256 i = 0; i < users.length; i++) {
            address user = users[i];
            if (!_isSolvent(user, _exchangeRate)) {
                uint256 borrowPart;
                {
                    uint256 availableBorrowPart = userBorrowPart[user];
                    borrowPart = maxBorrowParts[i] > availableBorrowPart ? availableBorrowPart : maxBorrowParts[i];
                    userBorrowPart[user] = availableBorrowPart.sub(borrowPart);
                }
                uint256 borrowAmount = totalBorrow.toElastic(borrowPart, false);
                uint256 collateralShare =
                    bentoBoxTotals.toBase(
                        borrowAmount.mul(LIQUIDATION_MULTIPLIER).mul(_exchangeRate) /
                            (LIQUIDATION_MULTIPLIER_PRECISION * EXCHANGE_RATE_PRECISION),
                        false
                    );

                userCollateralShare[user] = userCollateralShare[user].sub(collateralShare);
                emit LogRemoveCollateral(user, to, collateralShare);
                emit LogRepay(msg.sender, user, borrowAmount, borrowPart);
                emit LogLiquidation(msg.sender, user, to, collateralShare, borrowAmount, borrowPart);

                // Keep totals
                allCollateralShare = allCollateralShare.add(collateralShare);
                allBorrowAmount = allBorrowAmount.add(borrowAmount);
                allBorrowPart = allBorrowPart.add(borrowPart);
            }
        }
        require(allBorrowAmount != 0, "Cauldron: all are solvent");
        totalBorrow.elastic = totalBorrow.elastic.sub(allBorrowAmount.to128());
        totalBorrow.base = totalBorrow.base.sub(allBorrowPart.to128());
        totalCollateralShare = totalCollateralShare.sub(allCollateralShare);

        // Apply a percentual fee share to sSpell holders
        
        {
            uint256 distributionAmount = (allBorrowAmount.mul(LIQUIDATION_MULTIPLIER) / LIQUIDATION_MULTIPLIER_PRECISION).sub(allBorrowAmount).mul(DISTRIBUTION_PART) / DISTRIBUTION_PRECISION; // Distribution Amount
            allBorrowAmount = allBorrowAmount.add(distributionAmount);
            accrueInfo.feesEarned = accrueInfo.feesEarned.add(distributionAmount.to128());
        }

        uint256 allBorrowShare = bentoBox.toShare(magicInternetMoney, allBorrowAmount, true);

        // Swap using a swapper freely chosen by the caller
        // Open (flash) liquidation: get proceeds first and provide the borrow after
        bentoBox.transfer(collateral, address(this), to, allCollateralShare);
        if (swapper != ISwapperV2(address(0))) {
            swapper.swap(address(collateral), address(magicInternetMoney), msg.sender, allBorrowShare, allCollateralShare, swapperData);
        }

        allBorrowShare = bentoBox.toShare(magicInternetMoney, allBorrowAmount, true);
        bentoBox.transfer(magicInternetMoney, msg.sender, address(this), allBorrowShare);
    }

    function setSafeCollaterization(uint256 collaterizationRate) external {
        require(collaterizationRate <= MAX_SAFE_COLLATERIZATION_RATE, "below MAX_SAFE_COLLATERIZATION_RATE");
        userSafeCollaterizationRate[msg.sender] = collaterizationRate;
        emit LogChangeUserSafeCollaterizationRate(collaterizationRate);
    }

    /// @notice Withdraws the fees accumulated.
    function withdrawFees() public {
        accrue();
        address _feeTo = masterContract.feeTo();
        uint256 _feesEarned = accrueInfo.feesEarned;
        uint256 share = bentoBox.toShare(magicInternetMoney, _feesEarned, false);
        bentoBox.transfer(magicInternetMoney, address(this), _feeTo, share);
        accrueInfo.feesEarned = 0;

        emit LogWithdrawFees(_feeTo, _feesEarned);
    }

    /// @notice Sets the beneficiary of interest accrued.
    /// MasterContract Only Admin function.
    /// @param newFeeTo The address of the receiver.
    function setFeeTo(address newFeeTo) public onlyOwner {
        feeTo = newFeeTo;
        emit LogFeeTo(newFeeTo);
    }

    /// @notice reduces the supply of MIM
    /// @param amount amount to reduce supply by
    function reduceSupply(uint256 amount) public onlyMasterContractOwner {
        uint256 maxAmount = bentoBox.toAmount(magicInternetMoney, bentoBox.balanceOf(magicInternetMoney, address(this)), false);
        amount = maxAmount > amount ? amount : maxAmount;
        bentoBox.withdraw(magicInternetMoney, address(this), masterContract.owner(), amount, 0);
    }

    /// @notice allows to change the interest rate
    /// @param newInterestRate new interest rate
    function changeInterestRate(uint64 newInterestRate) public onlyMasterContractOwner {
        uint64 oldInterestRate = accrueInfo.INTEREST_PER_SECOND;

        require(newInterestRate < oldInterestRate + oldInterestRate * 3 / 4 || newInterestRate <= ONE_PERCENT_RATE, "Interest rate increase > 75%");
        require(lastInterestUpdate + 3 days < block.timestamp, "Update only every 3 days");

        lastInterestUpdate = block.timestamp;
        accrueInfo.INTEREST_PER_SECOND = newInterestRate;
        emit LogInterestChange(oldInterestRate, newInterestRate);
    }

    /// @notice allows to change the borrow limit
    /// @param newBorrowLimit new borrow limit
    /// @param perAddressPart new borrow limit per address
    function changeBorrowLimit(uint128 newBorrowLimit, uint128 perAddressPart) public onlyMasterContractOwner {
        borrowLimit = BorrowCap(newBorrowLimit, perAddressPart);
        emit LogChangeBorrowLimit(newBorrowLimit, perAddressPart);
    }

    /// @notice allows to change blacklisted callees
    /// @param callee callee to blacklist or not
    /// @param blacklisted true when the callee cannot be used in call cook action
    function setBlacklistedCallee(address callee, bool blacklisted) public onlyMasterContractOwner {
        require(callee != address(bentoBox) && callee != address(this), "invalid callee");

        blacklistedCallees[callee] = blacklisted;
        emit LogChangeBlacklistedCallee(callee, blacklisted);
    }

<<<<<<< HEAD
    /// @notice allows to change allowed supply reducers
    /// @param account the account to set the permission
    /// @param allowed true when the account is aloow
    function setAllowedSupplyReducer(address account, bool allowed) public onlyMasterContractOwner {
        allowedSupplyReducers[account] = allowed;
        emit LogChangeAllowedSupplyReducer(account, allowed);
    }

    /// @notice changes fee given as an incentive to call user's safe
    /// collaterization liquidation.
    /// @param feeBps fee in bips
    function changeBorrowLimit(uint256 feeBps) public onlyMasterContractOwner {
        safeCollaterizationFeeBps = feeBps;
        emit LogChangeSafeCollaterizationFee(feeBps);
    }

=======
>>>>>>> b05848da
    /// @notice Used to auto repay everyone liabilities'.
    /// Transfer MIM deposit to DegenBox for this Cauldron and increase the totalBorrow base or skim
    /// all mim inside this contract
    function repayForAll(uint128 amount, bool skim) public returns(uint128) {
        accrue();
        
        if(skim) {
            // ignore amount and take every mim in this contract since it could be taken by anyone, the next block.
            amount = uint128(magicInternetMoney.balanceOf(address(this)));
            bentoBox.deposit(magicInternetMoney, address(this), address(this), amount, 0);
        } else {
            bentoBox.transfer(magicInternetMoney, msg.sender, address(this), bentoBox.toShare(magicInternetMoney, amount, true));
        }

        uint128 previousElastic = totalBorrow.elastic;
        totalBorrow.elastic = previousElastic - amount;

        emit LogRepayForAll(amount, previousElastic, totalBorrow.elastic);
        return amount;
    }
}<|MERGE_RESOLUTION|>--- conflicted
+++ resolved
@@ -97,7 +97,6 @@
     // Callee restrictions
     mapping(address => bool) public blacklistedCallees;
 
-<<<<<<< HEAD
     // Allowed supply reducers
     mapping(address => bool) public allowedSupplyReducers;
 
@@ -105,8 +104,6 @@
     // must be less than COLLATERIZATION_RATE
     mapping(address => uint256) public userSafeCollaterizationRate;
 
-=======
->>>>>>> b05848da
     /// @notice Exchange and interest rate tracking.
     /// This is 'cached' here because calls to Oracles can be very expensive.
     uint256 public exchangeRate;
@@ -567,7 +564,7 @@
     /// @param maxBorrowParts A one-to-one mapping to `users`, contains maximum (partial) borrow amounts (to liquidate) of the respective user.
     /// @param to Address of the receiver in open liquidations if `swapper` is zero.
     function liquidate(
-        address[] call users,
+        address[] memory users,
         uint256[] memory maxBorrowParts,
         address to,
         ISwapperV2 swapper,
@@ -700,25 +697,14 @@
         emit LogChangeBlacklistedCallee(callee, blacklisted);
     }
 
-<<<<<<< HEAD
-    /// @notice allows to change allowed supply reducers
-    /// @param account the account to set the permission
-    /// @param allowed true when the account is aloow
-    function setAllowedSupplyReducer(address account, bool allowed) public onlyMasterContractOwner {
-        allowedSupplyReducers[account] = allowed;
-        emit LogChangeAllowedSupplyReducer(account, allowed);
-    }
-
     /// @notice changes fee given as an incentive to call user's safe
     /// collaterization liquidation.
     /// @param feeBps fee in bips
-    function changeBorrowLimit(uint256 feeBps) public onlyMasterContractOwner {
+    function changeSafeCollateizationFee(uint256 feeBps) public onlyMasterContractOwner {
         safeCollaterizationFeeBps = feeBps;
         emit LogChangeSafeCollaterizationFee(feeBps);
     }
 
-=======
->>>>>>> b05848da
     /// @notice Used to auto repay everyone liabilities'.
     /// Transfer MIM deposit to DegenBox for this Cauldron and increase the totalBorrow base or skim
     /// all mim inside this contract
