// SPDX-License-Identifier: MIT
pragma solidity >=0.8.0;

import "interfaces/ICauldronV3.sol";

interface ICauldronV4 is ICauldronV3 {
    function setBlacklistedCallee(address callee, bool blacklisted) external;

    function blacklistedCallees(address callee) external view returns (bool);

<<<<<<< HEAD
    function setAllowedSupplyReducer(address account, bool allowed) external;

    function isSolvent(address user) external view returns (bool);

    function isCollaterizationSafe(address user) external view returns (bool);

    function setSafeCollaterization(uint256 safeCollaterizationRate) external;

    function safeLiquidate(
        address[] memory users,
        uint256[] memory maxBorrowParts,
        address to,
        address swapper,
        bytes memory swapperData
    ) external;
=======
    function repayForAll(uint128 amount, bool skim) external returns (uint128);
>>>>>>> 97b1f6b1
}<|MERGE_RESOLUTION|>--- conflicted
+++ resolved
@@ -8,7 +8,6 @@
 
     function blacklistedCallees(address callee) external view returns (bool);
 
-<<<<<<< HEAD
     function setAllowedSupplyReducer(address account, bool allowed) external;
 
     function isSolvent(address user) external view returns (bool);
@@ -24,7 +23,6 @@
         address swapper,
         bytes memory swapperData
     ) external;
-=======
+
     function repayForAll(uint128 amount, bool skim) external returns (uint128);
->>>>>>> 97b1f6b1
 }