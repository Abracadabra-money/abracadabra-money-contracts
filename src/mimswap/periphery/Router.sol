// SPDX-License-Identifier: UNLICENSED
pragma solidity >=0.8.0;

import {SafeTransferLib} from "solady/utils/SafeTransferLib.sol";
import {IERC20} from "openzeppelin-contracts/interfaces/IERC20.sol";
import {Math} from "/mimswap/libraries/Math.sol";
import {DecimalMath} from "/mimswap/libraries/DecimalMath.sol";
import {IWETH} from "interfaces/IWETH.sol";
import {IMagicLP} from "/mimswap/interfaces/IMagicLP.sol";
import {IFactory} from "/mimswap/interfaces/IFactory.sol";
import {IERC20Metadata} from "openzeppelin-contracts/interfaces/IERC20Metadata.sol";
import {ReentrancyGuard} from "solady/utils/ReentrancyGuard.sol";

/// @notice Router for creating and interacting with MagicLP
/// Can only be used for pool created by the Factory
///
/// @dev A pool can be removed from the Factory. So, when integrating with this contract,
/// validate that the pool exists using the Factory `poolExists` function.
contract Router is ReentrancyGuard {
    using SafeTransferLib for address;
    using SafeTransferLib for address payable;

    error ErrNotETHLP();
    error ErrExpired();
    error ErrZeroAddress();
    error ErrPathTooLong();
    error ErrEmptyPath();
    error ErrBadPath();
    error ErrTooHighSlippage(uint256 amountOut);
    error ErrInvalidBaseToken();
    error ErrInvalidQuoteToken();
    error ErrInTokenNotETH();
    error ErrOutTokenNotETH();
    error ErrInvalidQuoteTarget();
    error ErrZeroDecimals();
    error ErrTooLargeDecimals();
    error ErrDecimalsDifferenceTooLarge();
    error ErrUnknownPool();

    uint256 public constant MAX_BASE_QUOTE_DECIMALS_DIFFERENCE = 12;

    IWETH public immutable weth;
    IFactory public immutable factory;

    receive() external payable {}

    constructor(IWETH weth_, IFactory factory_) {
        if (address(weth_) == address(0) || address(factory_) == address(0)) {
            revert ErrZeroAddress();
        }

        weth = weth_;
        factory = factory_;
    }

    modifier ensureDeadline(uint256 deadline) {
        if (block.timestamp > deadline) {
            revert ErrExpired();
        }
        _;
    }

    modifier onlyKnownPool(address pool) {
        if (!factory.poolExists(pool)) {
            revert ErrUnknownPool();
        }
        _;
    }

    function createPool(
        address baseToken,
        address quoteToken,
        uint256 lpFeeRate,
        uint256 i,
        uint256 k,
        address to,
        uint256 baseInAmount,
        uint256 quoteInAmount,
        bool protocolOwnedPool
    ) public virtual returns (address clone, uint256 shares) {
        _validateDecimals(IERC20Metadata(baseToken).decimals(), IERC20Metadata(quoteToken).decimals());

        clone = IFactory(factory).create(baseToken, quoteToken, lpFeeRate, i, k, protocolOwnedPool);

        baseToken.safeTransferFrom(msg.sender, clone, baseInAmount);
        quoteToken.safeTransferFrom(msg.sender, clone, quoteInAmount);
        (shares, , ) = IMagicLP(clone).buyShares(to);
    }

    function createPoolETH(
        address token,
        bool useTokenAsQuote,
        uint256 lpFeeRate,
        uint256 i,
        uint256 k,
        address to,
        uint256 tokenInAmount,
        bool protocolOwnedPool
    ) public payable virtual returns (address clone, uint256 shares) {
        if (useTokenAsQuote) {
            _validateDecimals(18, IERC20Metadata(token).decimals());
        } else {
            _validateDecimals(IERC20Metadata(token).decimals(), 18);
        }

        clone = IFactory(factory).create(
            useTokenAsQuote ? address(weth) : token,
            useTokenAsQuote ? token : address(weth),
            lpFeeRate,
            i,
            k,
            protocolOwnedPool
        );

        weth.deposit{value: msg.value}();
        token.safeTransferFrom(msg.sender, clone, tokenInAmount);
        address(weth).safeTransfer(clone, msg.value);
        (shares, , ) = IMagicLP(clone).buyShares(to);
    }

    function previewCreatePool(
        uint256 i,
        uint256 baseInAmount,
        uint256 quoteInAmount
    ) external pure returns (uint256 baseAdjustedInAmount, uint256 quoteAdjustedInAmount, uint256 shares) {
        shares = quoteInAmount < DecimalMath.mulFloor(baseInAmount, i) ? DecimalMath.divFloor(quoteInAmount, i) : baseInAmount;
        baseAdjustedInAmount = shares;
        quoteAdjustedInAmount = DecimalMath.mulFloor(shares, i);

        if (shares <= 2001) {
            return (0, 0, 0);
        }

        shares -= 1001;
    }

<<<<<<< HEAD
    function previewAddLiquidity(
        address lp,
        uint256 baseInAmount,
        uint256 quoteInAmount
    )
        external
        view
        nonReadReentrant
        onlyKnownPool(lp)
        returns (uint256 baseAdjustedInAmount, uint256 quoteAdjustedInAmount, uint256 shares)
    {
        (uint256 baseReserve, uint256 quoteReserve) = IMagicLP(lp).getReserves();

        uint256 baseBalance = IMagicLP(lp)._BASE_TOKEN_().balanceOf(address(lp));
        uint256 quoteBalance = IMagicLP(lp)._QUOTE_TOKEN_().balanceOf(address(lp));

        uint256 baseBalDiff = baseBalance - baseReserve;
        uint256 quoteBalDiff = quoteBalance - quoteReserve;
        
        baseInAmount = baseInAmount > baseBalDiff ? baseInAmount : baseBalDiff;
        quoteInAmount = quoteInAmount > quoteBalDiff ? quoteInAmount : quoteBalDiff;

        if (baseInAmount == 0) {
            return (0, 0, 0);
        }

        uint256 totalSupply = IERC20(lp).totalSupply();

        if (totalSupply == 0) {
            if (quoteBalance == 0) {
                return (0, 0, 0);
            }

            uint256 i = IMagicLP(lp)._I_();

            shares = quoteBalance < DecimalMath.mulFloor(baseBalance, i) ? DecimalMath.divFloor(quoteBalance, i) : baseBalance;
            baseAdjustedInAmount = shares;
            quoteAdjustedInAmount = DecimalMath.mulFloor(shares, i);

            if (shares <= 2001) {
                return (0, 0, 0);
            }

            shares -= 1001;
        } else if (baseReserve > 0 && quoteReserve > 0) {
            uint256 baseInputRatio = DecimalMath.divFloor(baseInAmount, baseReserve);
            uint256 quoteInputRatio = DecimalMath.divFloor(quoteInAmount, quoteReserve);
            if (baseInputRatio <= quoteInputRatio) {
                baseAdjustedInAmount = baseInAmount;
                quoteAdjustedInAmount = DecimalMath.mulCeil(quoteReserve, baseInputRatio);
                shares = DecimalMath.mulFloor(totalSupply, baseInputRatio);
            } else {
                quoteAdjustedInAmount = quoteInAmount;
                baseAdjustedInAmount = DecimalMath.mulCeil(baseReserve, quoteInputRatio);
                shares = DecimalMath.mulFloor(totalSupply, quoteInputRatio);
            }
        }
    }

=======
>>>>>>> fb1f24a6
    function addLiquidity(
        address lp,
        address to,
        uint256 baseInAmount,
        uint256 quoteInAmount,
        uint256 minimumShares,
        uint256 deadline
    )
        public
        virtual
        ensureDeadline(deadline)
        onlyKnownPool(lp)
        returns (uint256 baseAdjustedInAmount, uint256 quoteAdjustedInAmount, uint256 shares)
    {
        (baseAdjustedInAmount, quoteAdjustedInAmount) = _adjustAddLiquidity(lp, baseInAmount, quoteInAmount);

        IMagicLP(lp)._BASE_TOKEN_().safeTransferFrom(msg.sender, lp, baseAdjustedInAmount);
        IMagicLP(lp)._QUOTE_TOKEN_().safeTransferFrom(msg.sender, lp, quoteAdjustedInAmount);

        shares = _addLiquidity(lp, to, minimumShares);
    }

    function addLiquidityUnsafe(
        address lp,
        address to,
        uint256 baseInAmount,
        uint256 quoteInAmount,
        uint256 minimumShares,
        uint256 deadline
    ) public virtual ensureDeadline(deadline) onlyKnownPool(lp) returns (uint256 shares) {
        IMagicLP(lp)._BASE_TOKEN_().safeTransferFrom(msg.sender, lp, baseInAmount);
        IMagicLP(lp)._QUOTE_TOKEN_().safeTransferFrom(msg.sender, lp, quoteInAmount);

        return _addLiquidity(lp, to, minimumShares);
    }

    function addLiquidityETH(
        address lp,
        address to,
        address payable refundTo,
        uint256 tokenInAmount,
        uint256 minimumShares,
        uint256 deadline
    )
        public
        payable
        virtual
        nonReentrant
        ensureDeadline(deadline)
        onlyKnownPool(lp)
        returns (uint256 baseAdjustedInAmount, uint256 quoteAdjustedInAmount, uint256 shares)
    {
        uint256 wethAdjustedAmount;
        uint256 tokenAdjustedAmount;
        address token = IMagicLP(lp)._BASE_TOKEN_();
        if (token == address(weth)) {
            token = IMagicLP(lp)._QUOTE_TOKEN_();
            (baseAdjustedInAmount, quoteAdjustedInAmount) = _adjustAddLiquidity(lp, msg.value, tokenInAmount);
            wethAdjustedAmount = baseAdjustedInAmount;
            tokenAdjustedAmount = quoteAdjustedInAmount;
        } else if (IMagicLP(lp)._QUOTE_TOKEN_() == address(weth)) {
            (baseAdjustedInAmount, quoteAdjustedInAmount) = _adjustAddLiquidity(lp, tokenInAmount, msg.value);
            wethAdjustedAmount = quoteAdjustedInAmount;
            tokenAdjustedAmount = baseAdjustedInAmount;
        } else {
            revert ErrNotETHLP();
        }

        weth.deposit{value: wethAdjustedAmount}();
        address(weth).safeTransfer(lp, wethAdjustedAmount);

        // Refund unused ETH
        if (msg.value > wethAdjustedAmount) {
            refundTo.safeTransferETH(msg.value - wethAdjustedAmount);
        }

        token.safeTransferFrom(msg.sender, lp, tokenAdjustedAmount);

        shares = _addLiquidity(lp, to, minimumShares);
    }

    function addLiquidityETHUnsafe(
        address lp,
        address to,
        uint256 tokenInAmount,
        uint256 minimumShares,
        uint256 deadline
    ) public payable virtual ensureDeadline(deadline) onlyKnownPool(lp) returns (uint256 shares) {
        address token = IMagicLP(lp)._BASE_TOKEN_();
        if (token == address(weth)) {
            token = IMagicLP(lp)._QUOTE_TOKEN_();
        } else if (IMagicLP(lp)._QUOTE_TOKEN_() != address(weth)) {
            revert ErrNotETHLP();
        }

        weth.deposit{value: msg.value}();
        address(weth).safeTransfer(lp, msg.value);

        token.safeTransferFrom(msg.sender, lp, tokenInAmount);

        return _addLiquidity(lp, to, minimumShares);
    }

    function previewRemoveLiquidity(
        address lp,
        uint256 sharesIn
    ) external view nonReadReentrant onlyKnownPool(lp) returns (uint256 baseAmountOut, uint256 quoteAmountOut) {
        uint256 baseBalance = IMagicLP(lp)._BASE_TOKEN_().balanceOf(address(lp));
        uint256 quoteBalance = IMagicLP(lp)._QUOTE_TOKEN_().balanceOf(address(lp));

        uint256 totalShares = IERC20(lp).totalSupply();

        baseAmountOut = (baseBalance * sharesIn) / totalShares;
        quoteAmountOut = (quoteBalance * sharesIn) / totalShares;
    }

    function removeLiquidity(
        address lp,
        address to,
        uint256 sharesIn,
        uint256 minimumBaseAmount,
        uint256 minimumQuoteAmount,
        uint256 deadline
    ) public virtual onlyKnownPool(lp) returns (uint256 baseAmountOut, uint256 quoteAmountOut) {
        lp.safeTransferFrom(msg.sender, address(this), sharesIn);

        return IMagicLP(lp).sellShares(sharesIn, to, minimumBaseAmount, minimumQuoteAmount, "", deadline);
    }

    function removeLiquidityETH(
        address lp,
        address to,
        uint256 sharesIn,
        uint256 minimumETHAmount,
        uint256 minimumTokenAmount,
        uint256 deadline
    ) public virtual onlyKnownPool(lp) returns (uint256 ethAmountOut, uint256 tokenAmountOut) {
        lp.safeTransferFrom(msg.sender, address(this), sharesIn);

        address token = IMagicLP(lp)._BASE_TOKEN_();
        if (token == address(weth)) {
            token = IMagicLP(lp)._QUOTE_TOKEN_();
            (ethAmountOut, tokenAmountOut) = IMagicLP(lp).sellShares(
                sharesIn,
                address(this),
                minimumETHAmount,
                minimumTokenAmount,
                "",
                deadline
            );
        } else if (IMagicLP(lp)._QUOTE_TOKEN_() == address(weth)) {
            (tokenAmountOut, ethAmountOut) = IMagicLP(lp).sellShares(
                sharesIn,
                address(this),
                minimumTokenAmount,
                minimumETHAmount,
                "",
                deadline
            );
        } else {
            revert ErrNotETHLP();
        }

        weth.withdraw(ethAmountOut);
        to.safeTransferETH(ethAmountOut);

        token.safeTransfer(to, tokenAmountOut);
    }

    function swapTokensForTokens(
        address to,
        uint256 amountIn,
        address[] calldata path,
        uint256 directions,
        uint256 minimumOut,
        uint256 deadline
    ) public virtual ensureDeadline(deadline) returns (uint256 amountOut) {
        _validatePath(path);

        address firstLp = path[0];

        // Transfer to the first LP
        if (directions & 1 == 0) {
            IMagicLP(firstLp)._BASE_TOKEN_().safeTransferFrom(msg.sender, address(firstLp), amountIn);
        } else {
            IMagicLP(firstLp)._QUOTE_TOKEN_().safeTransferFrom(msg.sender, address(firstLp), amountIn);
        }

        return _swap(to, path, directions, minimumOut);
    }

    function swapETHForTokens(
        address to,
        address[] calldata path,
        uint256 directions,
        uint256 minimumOut,
        uint256 deadline
    ) public payable virtual ensureDeadline(deadline) returns (uint256 amountOut) {
        _validatePath(path);

        address firstLp = path[0];
        address inToken;

        if (directions & 1 == 0) {
            inToken = IMagicLP(firstLp)._BASE_TOKEN_();
        } else {
            inToken = IMagicLP(firstLp)._QUOTE_TOKEN_();
        }

        // Transfer to the first LP
        if (inToken != address(weth)) {
            revert ErrInTokenNotETH();
        }

        weth.deposit{value: msg.value}();
        inToken.safeTransfer(address(firstLp), msg.value);

        return _swap(to, path, directions, minimumOut);
    }

    function swapTokensForETH(
        address to,
        uint256 amountIn,
        address[] calldata path,
        uint256 directions,
        uint256 minimumOut,
        uint256 deadline
    ) public virtual ensureDeadline(deadline) returns (uint256 amountOut) {
        _validatePath(path);

        uint256 lastLpIndex = path.length - 1;
        address lastLp = path[lastLpIndex];
        address outToken;

        if ((directions >> lastLpIndex) & 1 == 0) {
            outToken = IMagicLP(lastLp)._QUOTE_TOKEN_();
        } else {
            outToken = IMagicLP(lastLp)._BASE_TOKEN_();
        }

        if (outToken != address(weth)) {
            revert ErrOutTokenNotETH();
        }

        address firstLp = path[0];

        // Transfer to the first LP
        if (directions & 1 == 0) {
            IMagicLP(firstLp)._BASE_TOKEN_().safeTransferFrom(msg.sender, firstLp, amountIn);
        } else {
            IMagicLP(firstLp)._QUOTE_TOKEN_().safeTransferFrom(msg.sender, firstLp, amountIn);
        }

        amountOut = _swap(address(this), path, directions, minimumOut);
        weth.withdraw(amountOut);

        to.safeTransferETH(amountOut);
    }

    function sellBaseTokensForTokens(
        address lp,
        address to,
        uint256 amountIn,
        uint256 minimumOut,
        uint256 deadline
    ) public virtual ensureDeadline(deadline) onlyKnownPool(lp) returns (uint256 amountOut) {
        IMagicLP(lp)._BASE_TOKEN_().safeTransferFrom(msg.sender, lp, amountIn);
        return _sellBase(lp, to, minimumOut);
    }

    function sellBaseETHForTokens(
        address lp,
        address to,
        uint256 minimumOut,
        uint256 deadline
    ) public payable virtual ensureDeadline(deadline) onlyKnownPool(lp) returns (uint256 amountOut) {
        address baseToken = IMagicLP(lp)._BASE_TOKEN_();

        if (baseToken != address(weth)) {
            revert ErrInvalidBaseToken();
        }

        weth.deposit{value: msg.value}();
        baseToken.safeTransfer(lp, msg.value);
        return _sellBase(lp, to, minimumOut);
    }

    function sellBaseTokensForETH(
        address lp,
        address to,
        uint256 amountIn,
        uint256 minimumOut,
        uint256 deadline
    ) public virtual ensureDeadline(deadline) onlyKnownPool(lp) returns (uint256 amountOut) {
        if (IMagicLP(lp)._QUOTE_TOKEN_() != address(weth)) {
            revert ErrInvalidQuoteToken();
        }

        IMagicLP(lp)._BASE_TOKEN_().safeTransferFrom(msg.sender, lp, amountIn);
        amountOut = _sellBase(lp, address(this), minimumOut);
        weth.withdraw(amountOut);
        to.safeTransferETH(amountOut);
    }

    function sellQuoteTokensForTokens(
        address lp,
        address to,
        uint256 amountIn,
        uint256 minimumOut,
        uint256 deadline
    ) public virtual ensureDeadline(deadline) onlyKnownPool(lp) returns (uint256 amountOut) {
        IMagicLP(lp)._QUOTE_TOKEN_().safeTransferFrom(msg.sender, lp, amountIn);

        return _sellQuote(lp, to, minimumOut);
    }

    function sellQuoteETHForTokens(
        address lp,
        address to,
        uint256 minimumOut,
        uint256 deadline
    ) public payable virtual ensureDeadline(deadline) onlyKnownPool(lp) returns (uint256 amountOut) {
        address quoteToken = IMagicLP(lp)._QUOTE_TOKEN_();

        if (quoteToken != address(weth)) {
            revert ErrInvalidQuoteToken();
        }

        weth.deposit{value: msg.value}();
        quoteToken.safeTransfer(lp, msg.value);
        return _sellQuote(lp, to, minimumOut);
    }

    function sellQuoteTokensForETH(
        address lp,
        address to,
        uint256 amountIn,
        uint256 minimumOut,
        uint256 deadline
    ) public virtual ensureDeadline(deadline) onlyKnownPool(lp) returns (uint256 amountOut) {
        if (IMagicLP(lp)._BASE_TOKEN_() != address(weth)) {
            revert ErrInvalidBaseToken();
        }

        IMagicLP(lp)._QUOTE_TOKEN_().safeTransferFrom(msg.sender, lp, amountIn);
        amountOut = _sellQuote(lp, address(this), minimumOut);
        weth.withdraw(amountOut);
        to.safeTransferETH(amountOut);
    }

    //////////////////////////////////////////////////////////////////////////////////////
    /// INTERNALS
    //////////////////////////////////////////////////////////////////////////////////////

    function _addLiquidity(address lp, address to, uint256 minimumShares) internal returns (uint256 shares) {
        (shares, , ) = IMagicLP(lp).buyShares(to);

        if (shares < minimumShares) {
            revert ErrTooHighSlippage(shares);
        }
    }

    /// Adapted from: https://github.com/DODOEX/contractV2/blob/main/contracts/SmartRoute/proxies/DODODspProxy.sol
    /// Copyright 2020 DODO ZOO. Licensed under Apache-2.0.
    function _adjustAddLiquidity(
        address lp,
        uint256 baseInAmount,
        uint256 quoteInAmount
    ) internal view returns (uint256 baseAdjustedInAmount, uint256 quoteAdjustedInAmount) {
        (uint256 baseReserve, uint256 quoteReserve) = IMagicLP(lp).getReserves();

        uint256 baseBalance = IMagicLP(lp)._BASE_TOKEN_().balanceOf(address(lp));
        uint256 quoteBalance = IMagicLP(lp)._QUOTE_TOKEN_().balanceOf(address(lp));

        uint256 baseBalDiff = baseBalance - baseReserve;
        uint256 quoteBalDiff = quoteBalance - quoteReserve;

        baseInAmount = baseInAmount > baseBalDiff ? baseInAmount - baseBalDiff : 0;
        quoteInAmount = quoteInAmount > quoteBalDiff ? quoteInAmount - quoteBalDiff : 0;

        if (IERC20(lp).totalSupply() == 0) {
            uint256 i = IMagicLP(lp)._I_();
            uint256 shares = quoteInAmount < DecimalMath.mulFloor(baseInAmount, i) ? DecimalMath.divFloor(quoteInAmount, i) : baseInAmount;
            baseAdjustedInAmount = shares;
            quoteAdjustedInAmount = DecimalMath.mulFloor(shares, i);
        } else {
            if (quoteReserve > 0 && baseReserve > 0) {
                uint256 baseIncreaseRatio = DecimalMath.divFloor(baseInAmount, baseReserve);
                uint256 quoteIncreaseRatio = DecimalMath.divFloor(quoteInAmount, quoteReserve);
                if (baseIncreaseRatio <= quoteIncreaseRatio) {
                    baseAdjustedInAmount = baseInAmount;
                    quoteAdjustedInAmount = DecimalMath.mulFloor(quoteReserve, baseIncreaseRatio);
                } else {
                    quoteAdjustedInAmount = quoteInAmount;
                    baseAdjustedInAmount = DecimalMath.mulFloor(baseReserve, quoteIncreaseRatio);
                }
            }
        }
    }

    function _swap(address to, address[] calldata path, uint256 directions, uint256 minimumOut) internal returns (uint256 amountOut) {
        uint256 iterations = path.length - 1; // Subtract by one as last swap is done separately

        for (uint256 i = 0; i < iterations; ) {
            address lp = path[i];
            if (!factory.poolExists(lp)) {
                revert ErrUnknownPool();
            }

            if (directions & 1 == 0) {
                // Sell base
                IMagicLP(lp).sellBase(address(path[i + 1]));
            } else {
                // Sell quote
                IMagicLP(lp).sellQuote(address(path[i + 1]));
            }

            directions >>= 1;

            unchecked {
                ++i;
            }
        }

        if ((directions & 1 == 0)) {
            amountOut = IMagicLP(path[iterations]).sellBase(to);
        } else {
            amountOut = IMagicLP(path[iterations]).sellQuote(to);
        }

        if (amountOut < minimumOut) {
            revert ErrTooHighSlippage(amountOut);
        }
    }

    function _sellBase(address lp, address to, uint256 minimumOut) internal returns (uint256 amountOut) {
        amountOut = IMagicLP(lp).sellBase(to);
        if (amountOut < minimumOut) {
            revert ErrTooHighSlippage(amountOut);
        }
    }

    function _sellQuote(address lp, address to, uint256 minimumOut) internal returns (uint256 amountOut) {
        amountOut = IMagicLP(lp).sellQuote(to);

        if (amountOut < minimumOut) {
            revert ErrTooHighSlippage(amountOut);
        }
    }

    function _validatePath(address[] calldata path) internal pure {
        uint256 pathLength = path.length;

        // Max 256 because of bits in directions
        if (pathLength > 256) {
            revert ErrPathTooLong();
        }
        if (pathLength <= 0) {
            revert ErrEmptyPath();
        }
    }

    function _validateDecimals(uint8 baseDecimals, uint8 quoteDecimals) internal pure {
        if (baseDecimals == 0 || quoteDecimals == 0) {
            revert ErrZeroDecimals();
        }

        if (baseDecimals > 18 || quoteDecimals > 18) {
          revert ErrTooLargeDecimals();
        }

        uint256 deltaDecimals = baseDecimals > quoteDecimals ? baseDecimals - quoteDecimals : quoteDecimals - baseDecimals;

        if (deltaDecimals > MAX_BASE_QUOTE_DECIMALS_DIFFERENCE) {
            revert ErrDecimalsDifferenceTooLarge();
        }
    }
}<|MERGE_RESOLUTION|>--- conflicted
+++ resolved
@@ -134,68 +134,6 @@
         shares -= 1001;
     }
 
-<<<<<<< HEAD
-    function previewAddLiquidity(
-        address lp,
-        uint256 baseInAmount,
-        uint256 quoteInAmount
-    )
-        external
-        view
-        nonReadReentrant
-        onlyKnownPool(lp)
-        returns (uint256 baseAdjustedInAmount, uint256 quoteAdjustedInAmount, uint256 shares)
-    {
-        (uint256 baseReserve, uint256 quoteReserve) = IMagicLP(lp).getReserves();
-
-        uint256 baseBalance = IMagicLP(lp)._BASE_TOKEN_().balanceOf(address(lp));
-        uint256 quoteBalance = IMagicLP(lp)._QUOTE_TOKEN_().balanceOf(address(lp));
-
-        uint256 baseBalDiff = baseBalance - baseReserve;
-        uint256 quoteBalDiff = quoteBalance - quoteReserve;
-        
-        baseInAmount = baseInAmount > baseBalDiff ? baseInAmount : baseBalDiff;
-        quoteInAmount = quoteInAmount > quoteBalDiff ? quoteInAmount : quoteBalDiff;
-
-        if (baseInAmount == 0) {
-            return (0, 0, 0);
-        }
-
-        uint256 totalSupply = IERC20(lp).totalSupply();
-
-        if (totalSupply == 0) {
-            if (quoteBalance == 0) {
-                return (0, 0, 0);
-            }
-
-            uint256 i = IMagicLP(lp)._I_();
-
-            shares = quoteBalance < DecimalMath.mulFloor(baseBalance, i) ? DecimalMath.divFloor(quoteBalance, i) : baseBalance;
-            baseAdjustedInAmount = shares;
-            quoteAdjustedInAmount = DecimalMath.mulFloor(shares, i);
-
-            if (shares <= 2001) {
-                return (0, 0, 0);
-            }
-
-            shares -= 1001;
-        } else if (baseReserve > 0 && quoteReserve > 0) {
-            uint256 baseInputRatio = DecimalMath.divFloor(baseInAmount, baseReserve);
-            uint256 quoteInputRatio = DecimalMath.divFloor(quoteInAmount, quoteReserve);
-            if (baseInputRatio <= quoteInputRatio) {
-                baseAdjustedInAmount = baseInAmount;
-                quoteAdjustedInAmount = DecimalMath.mulCeil(quoteReserve, baseInputRatio);
-                shares = DecimalMath.mulFloor(totalSupply, baseInputRatio);
-            } else {
-                quoteAdjustedInAmount = quoteInAmount;
-                baseAdjustedInAmount = DecimalMath.mulCeil(baseReserve, quoteInputRatio);
-                shares = DecimalMath.mulFloor(totalSupply, quoteInputRatio);
-            }
-        }
-    }
-
-=======
->>>>>>> fb1f24a6
     function addLiquidity(
         address lp,
         address to,
