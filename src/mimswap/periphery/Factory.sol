--- conflicted
+++ resolved
@@ -155,11 +155,6 @@
         _userPools[userPoolIndex] = _userPools[_userPools.length - 1];
         _userPools.pop();
         poolExists[pool] = false;
-<<<<<<< HEAD
-        
-=======
-
->>>>>>> 12f07da0
         emit LogPoolRemoved(pool);
     }
 
