--- conflicted
+++ resolved
@@ -326,13 +326,8 @@
     /// OPERATORS
     //////////////////////////////////////////////////////////////////////////////////////////////
 
-<<<<<<< HEAD
-    function stakeFor(address account, uint256 amount, bool lock_) external onlyOperators {
-        _stakeFor(account, amount, lock_);
-=======
     function stakeFor(address account, uint256 amount, bool lock_, uint256 lockingDeadline) external onlyOperators whenNotPaused {
         _stakeFor(account, amount, lock_, lockingDeadline);
->>>>>>> fb1f24a6
     }
 
     /// @notice Distribute new rewards to the stakers
@@ -451,11 +446,7 @@
         return _rewardData[rewardToken].rewardPerTokenStored + pendingRewardsPerToken;
     }
 
-<<<<<<< HEAD
-    function _stakeFor(address account, uint256 amount, bool lock_) internal {
-=======
     function _stakeFor(address account, uint256 amount, bool lock_, uint256 lockingDeadline) internal {
->>>>>>> fb1f24a6
         if (amount == 0) {
             revert ErrZeroAmount();
         }
