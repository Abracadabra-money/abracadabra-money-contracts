// SPDX-License-Identifier: MIT
pragma solidity >=0.8.0;

import {OperatableV2} from "mixins/OperatableV2.sol";
import {Pausable} from "openzeppelin-contracts/security/Pausable.sol";
import {SafeTransferLib} from "solady/utils/SafeTransferLib.sol";
import {MathLib} from "libraries/MathLib.sol";

/// @notice A staking contract that distributes multiple rewards to stakers.
/// Stakers can lock their tokens for a period of time to get a boost on their rewards.
/// @author Based from Curve Finance's MultiRewards contract https://github.com/curvefi/multi-rewards/blob/master/contracts/MultiRewards.sol
/// @author Based from Ellipsis Finance's EpsStaker https://github.com/ellipsis-finance/ellipsis/blob/master/contracts/EpsStaker.sol
/// @author Based from Convex Finance's CvxLockerV2 https://github.com/convex-eth/platform/blob/main/contracts/contracts/CvxLockerV2.sol
contract LockingMultiRewards is OperatableV2, Pausable {
    using SafeTransferLib for address;

    event LogRewardAdded(uint256 reward);
    event LogStaked(address indexed user, uint256 amount);
    event LogLocked(address indexed user, uint256 amount, uint256 unlockTime, uint256 lockCount);
    event LogUnlocked(address indexed user, uint256 amount, uint256 index);
    event LogLockIndexChanged(address indexed user, uint256 fromIndex, uint256 toIndex);
    event LogWithdrawn(address indexed user, uint256 amount);
    event LogRewardLockCreated(address indexed user, uint256 unlockTime);
    event LogRewardLocked(address indexed user, address indexed rewardsToken, uint256 reward);
    event LogRewardPaid(address indexed user, address indexed rewardsToken, uint256 reward);
    event LogRewardsDurationUpdated(address token, uint256 newDuration);
    event LogRecovered(address token, uint256 amount);
    event LogSetMinLockAmount(uint256 previous, uint256 current);

    error ErrZeroAmount();
    error ErrRewardAlreadyExists();
    error ErrInvalidTokenAddress();
    error ErrMaxUserLocksExceeded();
    error ErrNotExpired();
    error ErrInvalidUser();
    error ErrLockAmountTooSmall();
    error ErrLengthMismatch();
    error ErrNoLocks();
    error ErrLockNotExpired();
    error ErrMaxRewardsExceeded();
    error ErrSkimmingTooMuch();
    error ErrInvalidLockIndex();
    error ErrNotEnoughReward();
    error ErrInvalidDurationRatio();
    error ErrInvalidBoostMultiplier();
    error ErrInvalidLockDuration();
    error ErrInvalidRewardDuration();
    error ErrInsufficientRemainingTime();
    error ErrExpired();

    struct Reward {
        uint256 periodFinish;
        uint256 rewardRate;
        uint256 rewardPerTokenStored;
        bool exists;
        uint248 lastUpdateTime;
    }

    struct Balances {
        uint256 unlocked;
        uint256 locked;
    }

    struct LockedBalance {
        uint256 amount;
        uint256 unlockTime;
    }

    struct RewardLockItem {
        address token;
        uint256 amount;
    }

    struct RewardLock {
        RewardLockItem[] items;
        uint256 unlockTime;
    }

    uint256 internal constant BIPS = 10_000;
    uint256 internal constant MAX_NUM_REWARDS = 5;
    uint256 internal constant MIN_LOCK_DURATION = 1 weeks;
    uint256 internal constant MIN_REWARDS_DURATION = 1 days;

    uint256 public immutable maxLocks;
    uint256 public immutable lockingBoostMultiplerInBips;
    uint256 public immutable rewardsDuration;
    uint256 public immutable lockDuration;
    address public immutable stakingToken;

    mapping(address token => Reward info) internal _rewardData;
    mapping(address user => Balances balances) internal _balances;
    mapping(address user => LockedBalance[] locks) internal _userLocks;
    mapping(address user => RewardLock rewardLock) internal _userRewardLock;

    mapping(address user => mapping(address token => uint256 amount)) public userRewardPerTokenPaid;
    mapping(address user => mapping(address token => uint256 amount)) public rewards;
    mapping(address user => uint256 index) public lastLockIndex;

    address[] public rewardTokens;

    uint256 public lockedSupply; // all locked boosted deposits
    uint256 public unlockedSupply; // all unlocked unboosted deposits
    uint256 public minLockAmount; // minimum amount allowed to lock
    uint256 public stakingTokenBalance; // total staking token balance

    ///
    /// @dev Constructor
    /// @param _stakingToken The token that is being staked
    /// @param _owner The owner of the contract
    /// @param _lockingBoostMultiplerInBips The multiplier for the locking boost. 30000 means if you stake 100, you get 300 locked
    /// @param _rewardsDuration The duration of the rewards period in seconds, should be 7 days by default.
    /// @param _lockDuration The duration of the lock period in seconds, should be 13 weeks by default.
    constructor(
        address _stakingToken,
        uint256 _lockingBoostMultiplerInBips,
        uint256 _rewardsDuration,
        uint256 _lockDuration,
        address _owner
    ) OperatableV2(_owner) {
        if (_lockingBoostMultiplerInBips <= BIPS) {
            revert ErrInvalidBoostMultiplier();
        }

        if (_lockDuration < MIN_LOCK_DURATION) {
            revert ErrInvalidLockDuration();
        }

        if (_rewardsDuration < MIN_REWARDS_DURATION) {
            revert ErrInvalidRewardDuration();
        }

        if (_lockDuration % _rewardsDuration != 0) {
            revert ErrInvalidDurationRatio();
        }

        stakingToken = _stakingToken;
        lockingBoostMultiplerInBips = _lockingBoostMultiplerInBips;
        rewardsDuration = _rewardsDuration;
        lockDuration = _lockDuration;

        // kocks are combined into the same `rewardsDuration` epoch. So, if
        // a user stake with locking every `rewardsDuration` this should reach the
        // maximum number of possible simultaneous because the first lock gets expired,
        // freeing up a slot.
        maxLocks = _lockDuration / _rewardsDuration;
    }

    /// @notice Stakes the given amount of tokens for the given user.
    /// @param amount The amount of tokens to stake
    function stake(uint256 amount) public whenNotPaused {
        _stakeFor(msg.sender, amount, false, type(uint256).max);
    }

    function stakeLocked(uint256 amount, uint256 lockingDeadline) public whenNotPaused {
        _stakeFor(msg.sender, amount, true, lockingDeadline);
    }

    /// @notice Locks an existing unlocked balance.
    function lock(uint256 amount, uint256 lockingDeadline) public whenNotPaused {
        if (amount == 0) {
            revert ErrZeroAmount();
        }

        _updateRewardsForUser(msg.sender);

        _balances[msg.sender].unlocked -= amount;
        unlockedSupply -= amount;

        _createLock(msg.sender, amount, lockingDeadline);
    }

    /// @notice Withdraws the given amount of unlocked tokens for the given user.
    /// @param amount The amount of unlocked tokens to withdraw
    function withdraw(uint256 amount) public virtual {
        if (amount == 0) {
            revert ErrZeroAmount();
        }

        _updateRewardsForUser(msg.sender);

        _balances[msg.sender].unlocked -= amount;
        unlockedSupply -= amount;

        stakingToken.safeTransfer(msg.sender, amount);
        stakingTokenBalance -= amount;

        emit LogWithdrawn(msg.sender, amount);
    }

    function withdrawWithRewards(uint256 amount) public virtual {
        withdraw(amount);
        _getRewards(msg.sender);
    }

    function getRewards() public virtual {
        _updateRewardsForUser(msg.sender);
        _getRewards(msg.sender);
    }

    //////////////////////////////////////////////////////////////////////////////////////////////
    /// VIEWS
    //////////////////////////////////////////////////////////////////////////////////////////////
    function rewardData(address token) external view returns (Reward memory) {
        return _rewardData[token];
    }

    function rewardsForDuration(address rewardToken) external view returns (uint256) {
        return _rewardData[rewardToken].rewardRate * rewardsDuration;
    }

    function rewardTokensLength() external view returns (uint256) {
        return rewardTokens.length;
    }

    function balances(address user) external view returns (Balances memory) {
        return _balances[user];
    }

    function userRewardLock(address user) external view returns (RewardLock memory) {
        return _userRewardLock[user];
    }

    function userLocks(address user) external view returns (LockedBalance[] memory) {
        return _userLocks[user];
    }

    function userLocksLength(address user) external view returns (uint256) {
        return _userLocks[user].length;
    }

    function locked(address user) external view returns (uint256) {
        return _balances[user].locked;
    }

    function unlocked(address user) external view returns (uint256) {
        return _balances[user].unlocked;
    }

    function totalSupply() public view returns (uint256) {
        return unlockedSupply + ((lockedSupply * lockingBoostMultiplerInBips) / BIPS);
    }

    function balanceOf(address user) public view returns (uint256) {
        Balances storage bal = _balances[user];
        return bal.unlocked + ((bal.locked * lockingBoostMultiplerInBips) / BIPS);
    }

    /// @dev Calculates when the next unlock event will occur given the current epoch.
    /// It ensures that the unlock timing coincides with the intervals at which rewards are distributed.
    /// If the current time is within an ongoing reward interval, the function establishes the
    /// unlock period to begin at the next epoch.
    /// So, if you stake at week 1 + 4 days, you will be able to unlock at the end of week 14.
    // |    week -1   |    week 1    |    week 2    |      ...     |    week 13   |    week 14   |
    // |--------------|--------------|--------------|--------------|--------------|--------------|
    // |                   ^ block.timestamp                                      |
    // |                             ^ lock starts (adjusted)                                    ^ unlock ends (nextUnlockTime)
    function nextUnlockTime() public view returns (uint256) {
        return nextEpoch() + lockDuration;
    }

    function epoch() public view returns (uint256) {
        return (block.timestamp / rewardsDuration) * rewardsDuration;
    }

    function nextEpoch() public view returns (uint256) {
        return epoch() + rewardsDuration;
    }

    function remainingEpochTime() public view returns (uint256) {
        return nextEpoch() - block.timestamp;
    }

    function lastTimeRewardApplicable(address rewardToken) public view returns (uint256) {
        return MathLib.min(block.timestamp, _rewardData[rewardToken].periodFinish);
    }

    function rewardPerToken(address rewardToken) public view returns (uint256) {
        return _rewardPerToken(rewardToken, lastTimeRewardApplicable(rewardToken), totalSupply());
    }

    function _rewardPerToken(address rewardToken, uint256 lastTimeRewardApplicable_, uint256 totalSupply_) public view returns (uint256) {
        if (totalSupply_ == 0) {
            return _rewardData[rewardToken].rewardPerTokenStored;
        }

        uint256 timeElapsed = lastTimeRewardApplicable_ - _rewardData[rewardToken].lastUpdateTime;
        uint256 pendingRewardsPerToken = (timeElapsed * _rewardData[rewardToken].rewardRate * 1e18) / totalSupply_;

        return _rewardData[rewardToken].rewardPerTokenStored + pendingRewardsPerToken;
    }

    function earned(address user, address rewardToken) public view returns (uint256) {
        return _earned(user, balanceOf(user), rewardToken, rewardPerToken(rewardToken));
    }

    function _earned(address user, uint256 balance_, address rewardToken, uint256 rewardPerToken_) internal view returns (uint256) {
        uint256 pendingUserRewardsPerToken = rewardPerToken_ - userRewardPerTokenPaid[user][rewardToken];
        return ((balance_ * pendingUserRewardsPerToken) / 1e18) + rewards[user][rewardToken];
    }

    //////////////////////////////////////////////////////////////////////////////////////////////
    /// ADMIN
    //////////////////////////////////////////////////////////////////////////////////////////////
    function addReward(address rewardToken) public virtual onlyOwner {
        _addReward(rewardToken);
    }

    function setMinLockAmount(uint256 _minLockAmount) external onlyOwner {
        emit LogSetMinLockAmount(minLockAmount, _minLockAmount);
        minLockAmount = _minLockAmount;
    }

    /// @notice This function can recover any token except for the staking token beyond the balance necessary for rewards.
    /// WARNING: Use this function with caution to ensure it does not affect the reward mechanism.
    function recover(address tokenAddress, uint256 tokenAmount) external onlyOwner {
        // In case it's the staking token, allow to skim the excess
        if (tokenAddress == stakingToken && tokenAmount > stakingToken.balanceOf(address(this)) - stakingTokenBalance) {
            revert ErrSkimmingTooMuch();
        }

        tokenAddress.safeTransfer(owner, tokenAmount);
        emit LogRecovered(tokenAddress, tokenAmount);
    }

    //////////////////////////////////////////////////////////////////////////////////////////////
    /// EMERGENCY FUNCTIONS
    //////////////////////////////////////////////////////////////////////////////////////////////
    function pause() external onlyOwner {
        _pause();
    }

    function unpause() external onlyOwner {
        _unpause();
    }

    //////////////////////////////////////////////////////////////////////////////////////////////
    /// OPERATORS
    //////////////////////////////////////////////////////////////////////////////////////////////
<<<<<<< HEAD
    
    function stakeFor(address account, uint256 amount, bool lock_) external onlyOperators whenNotPaused {
        _stakeFor(account, amount, lock_);
=======

    function stakeFor(address account, uint256 amount, bool lock_, uint256 lockingDeadline) external onlyOperators {
        _stakeFor(account, amount, lock_, lockingDeadline);
>>>>>>> 15b2b2b0
    }

    /// @notice Distribute new rewards to the stakers
    /// @param rewardToken The address of the reward token
    /// @param amount The amount of reward tokens to distribute
    /// @param minRemainingTime The minimum remaining time for the current reward period
    /// Used to avoid distributing rewards on a lower period than the expected one.
    /// Example: If the reward period is 7 days, and there are 2 days left, `minRemainingTime` higher than
    /// 2 days will revert the transaction.
    /// To ignore this check, set `minRemainingTime` to 0.
    function notifyRewardAmount(address rewardToken, uint256 amount, uint minRemainingTime) public onlyOperators {
        if (!_rewardData[rewardToken].exists) {
            revert ErrInvalidTokenAddress();
        }

        _updateRewards();
        rewardToken.safeTransferFrom(msg.sender, address(this), amount);

        Reward storage reward = _rewardData[rewardToken];

        uint256 _nextEpoch = nextEpoch();
        uint256 _remainingRewardTime = _nextEpoch - block.timestamp;

        if (_remainingRewardTime < minRemainingTime) {
            revert ErrInsufficientRemainingTime();
        }

        // Take the remainder of the current rewards and add it to the amount for the next period
        if (block.timestamp < reward.periodFinish) {
            amount += _remainingRewardTime * reward.rewardRate;
        }

        // avoid `rewardRate` being 0
        if (amount < _remainingRewardTime) {
            revert ErrNotEnoughReward();
        }

        reward.rewardRate = amount / _remainingRewardTime;
        reward.lastUpdateTime = uint248(block.timestamp);
        reward.periodFinish = _nextEpoch;

        emit LogRewardAdded(amount);
    }

    /// @notice Updates the balances of the given user and lock indexes
    // Should be called once a `rewardDuration` (for example, every week)
    function processExpiredLocks(address[] memory users, uint256[] calldata lockIndexes) external onlyOperators {
        if (users.length != lockIndexes.length) {
            revert ErrLengthMismatch();
        }

        _updateRewardsForUsers(users);

        // Release all expired users' locks
        for (uint256 i; i < users.length; ) {
            address user = users[i];
            Balances storage bal = _balances[user];
            LockedBalance[] storage locks = _userLocks[user];

            if (locks.length == 0) {
                revert ErrNoLocks();
            }

            uint256 index = lockIndexes[i];

            // Prevents processing `lastLockIndex` out of order
            if (index == lastLockIndex[user] && locks.length > 1) {
                revert ErrInvalidLockIndex();
            }

            // prohibit releasing non-expired locks
            if (locks[index].unlockTime > block.timestamp) {
                revert ErrLockNotExpired();
            }

            uint256 amount = locks[index].amount;
            uint256 lastIndex = locks.length - 1;

            /// Last lock index changed place with the one we just swapped.
            if (lastLockIndex[user] == lastIndex) {
                lastLockIndex[user] = index;
            }

            if (index != lastIndex) {
                locks[index] = locks[lastIndex];
                emit LogLockIndexChanged(user, lastIndex, index);
            }

            locks.pop();

            unlockedSupply += amount;
            lockedSupply -= amount;

            bal.unlocked += amount;
            bal.locked -= amount;

            emit LogUnlocked(user, amount, index);

            unchecked {
                ++i;
            }
        }
    }

    //////////////////////////////////////////////////////////////////////////////////////////////
    /// INTERNALS
    //////////////////////////////////////////////////////////////////////////////////////////////
    function _stakeFor(address account, uint256 amount, bool lock_, uint256 lockingDeadline) internal {
        if (amount == 0) {
            revert ErrZeroAmount();
        }

        // This staking contract isn't using balanceOf, so it's safe to transfer immediately
        stakingToken.safeTransferFrom(msg.sender, address(this), amount);
        stakingTokenBalance += amount;

        _updateRewardsForUser(account);

        if (lock_) {
            _createLock(account, amount, lockingDeadline);
        } else {
            _balances[account].unlocked += amount;
            unlockedSupply += amount;

            emit LogStaked(account, amount);
        }
    }

    function _addReward(address rewardToken) internal {
        if (rewardToken == address(0)) {
            revert ErrInvalidTokenAddress();
        }

        if (_rewardData[rewardToken].exists) {
            revert ErrRewardAlreadyExists();
        }

        if (rewardTokens.length == MAX_NUM_REWARDS) {
            revert ErrMaxRewardsExceeded();
        }

        rewardTokens.push(rewardToken);
        _rewardData[rewardToken].exists = true;
    }

    function _createLock(address user, uint256 amount, uint256 lockingDeadline) internal {
        if (lockingDeadline < block.timestamp) {
            revert ErrExpired();
        }

        Balances storage bal = _balances[user];
        uint256 _nextUnlockTime = nextUnlockTime();
        uint256 _lastLockIndex = lastLockIndex[user];
        uint256 lockCount = _userLocks[user].length;

        bal.locked += amount;
        lockedSupply += amount;

        // Add to current lock if it's the same unlock time or the first one
        // userLocks is sorted by unlockTime, so the last lock is the most recent one
        if (lockCount == 0 || _userLocks[user][_lastLockIndex].unlockTime < _nextUnlockTime) {
            // Limit the number of locks per user to avoid too much gas costs per user
            // when looping through the locks
            if (lockCount == maxLocks) {
                revert ErrMaxUserLocksExceeded();
            }

            if (amount < minLockAmount) {
                revert ErrLockAmountTooSmall();
            }

            _userLocks[user].push(LockedBalance({amount: amount, unlockTime: _nextUnlockTime}));
            lastLockIndex[user] = lockCount;

            unchecked {
                ++lockCount;
            }
        }
        /// It's the same reward period, so we just add the amount to the current lock
        else {
            _userLocks[user][_lastLockIndex].amount += amount;
        }

        emit LogLocked(user, amount, _nextUnlockTime, lockCount);
    }

    /// @dev Update the global accumulated rewards from the last update to this point,
    /// in relation with the `totalSupply`
    ///
    /// The idea is to allow everyone that are currently part of that supply to get their allocated
    /// reward share.
    ///
    /// Each user's reward share is taking in account when `rewards[user][token] = _earned(...)`
    /// is called. And only updated when a user is interacting with `stake`, `lock`, `withdraw`
    /// or `getRewards`.
    ///
    /// Otherwise, if it's yet-to-be-updated, it's going to get considered as part of the pending
    /// yet-to-receive rewards in the `earned` function.
    function _updateRewardsGlobal(address token_, uint256 totalSupply_) internal returns (uint256 rewardPerToken_) {
        uint256 lastTimeRewardApplicable_ = lastTimeRewardApplicable(token_);
        rewardPerToken_ = _rewardPerToken(token_, lastTimeRewardApplicable_, totalSupply_);

        _rewardData[token_].rewardPerTokenStored = rewardPerToken_;
        _rewardData[token_].lastUpdateTime = uint248(lastTimeRewardApplicable_); // safe to cast as this will never overflow
    }

    function _udpateUserRewards(address user_, uint256 balance_, address token_, uint256 rewardPerToken_) internal {
        rewards[user_][token_] = _earned(user_, balance_, token_, rewardPerToken_);
        userRewardPerTokenPaid[user_][token_] = rewardPerToken_;
    }

    /// @dev Simplest version of updating rewards. Mainly used by `notifyRewardAmount`.
    /// where we don't need to update any particular user but the global state for
    /// each reward tokens only.
    function _updateRewards() internal {
        uint256 totalSupply_ = totalSupply();

        for (uint256 i; i < rewardTokens.length; ) {
            _updateRewardsGlobal(rewardTokens[i], totalSupply_);
            unchecked {
                ++i;
            }
        }
    }

    /// @dev More gas efficient version of `_updateRewards` when we
    /// only need to update the rewards for a single user.
    function _updateRewardsForUser(address user) internal {
        uint256 balance = balanceOf(user);
        uint256 totalSupply_ = totalSupply();

        for (uint256 i; i < rewardTokens.length; ) {
            address token = rewardTokens[i];
            _udpateUserRewards(user, balance, token, _updateRewardsGlobal(token, totalSupply_));

            unchecked {
                ++i;
            }
        }
    }

    /// @dev `_updateRewardsForUser` for multiple users.
    function _updateRewardsForUsers(address[] memory users) internal {
        uint256 totalSupply_ = totalSupply();

        for (uint256 i; i < rewardTokens.length; ) {
            address token = rewardTokens[i];
            uint256 rewardPerToken_ = _updateRewardsGlobal(token, totalSupply_);

            // Record each user's rewards
            for (uint256 j; j < users.length; ) {
                address user = users[j];
                _udpateUserRewards(user, balanceOf(user), token, rewardPerToken_);

                unchecked {
                    ++j;
                }
            }

            unchecked {
                ++i;
            }
        }
    }

    /// @notice Claim unlocked rewards or create a new reward lock that
    // makes them available the next epoch
    function _getRewards(address user) internal {
        RewardLock storage _rewardLock = _userRewardLock[user];

        // first ever lock is always expired because `unlockTime` is 0
        // unlock time is aligned to epoch
        bool expired = _rewardLock.unlockTime <= block.timestamp;

        // cache the length here since the loop will be modifying the array
        uint256 rewardItemLength = _rewardLock.items.length;

        // expired lock
        // existing lock items will be reused
        if (expired) {
            _rewardLock.unlockTime = nextEpoch();
            emit LogRewardLockCreated(user, _rewardLock.unlockTime);
        }

        for (uint256 i; i < rewardTokens.length; ) {
            address rewardToken = rewardTokens[i];
            uint256 rewardAmount = rewards[user][rewardToken];

            // in all scenario, reset the reward amount immediately
            rewards[user][rewardToken] = 0;

            // don't assume the rewardTokens array is always the same length as the items array
            // as new reward tokens can be added by the owner
            if (i < rewardItemLength) {
                RewardLockItem storage item = _rewardLock.items[i];

                // expired lock, claim existing unlocked rewards if any
                if (expired) {
                    uint256 amount = item.amount;

                    // since this current lock is expired and that item index
                    // matches the reward index, override the current amount
                    // with the new locked amount.
                    item.amount = rewardAmount;

                    // use cached amount
                    if (amount > 0) {
                        rewardToken.safeTransfer(user, amount);
                        emit LogRewardPaid(user, rewardToken, amount);
                    }
                } else {
                    // not expired, just add to the existing lock
                    item.amount += rewardAmount;
                }
            }
            // new reward token, create a new lock item
            // could mean it's adding to an existing lock or creating a new one
            else {
                _userRewardLock[user].items.push(RewardLockItem({token: rewardToken, amount: rewardAmount}));
            }

            emit LogRewardLocked(user, rewardToken, rewardAmount);

            unchecked {
                ++i;
            }
        }
    }
}<|MERGE_RESOLUTION|>--- conflicted
+++ resolved
@@ -336,15 +336,9 @@
     //////////////////////////////////////////////////////////////////////////////////////////////
     /// OPERATORS
     //////////////////////////////////////////////////////////////////////////////////////////////
-<<<<<<< HEAD
-    
-    function stakeFor(address account, uint256 amount, bool lock_) external onlyOperators whenNotPaused {
-        _stakeFor(account, amount, lock_);
-=======
-
-    function stakeFor(address account, uint256 amount, bool lock_, uint256 lockingDeadline) external onlyOperators {
+
+    function stakeFor(address account, uint256 amount, bool lock_, uint256 lockingDeadline) external onlyOperators whenNotPaused {
         _stakeFor(account, amount, lock_, lockingDeadline);
->>>>>>> 15b2b2b0
     }
 
     /// @notice Distribute new rewards to the stakers
