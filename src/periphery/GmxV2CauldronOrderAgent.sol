// SPDX-License-Identifier: MIT
pragma solidity >=0.8.0;

import {IBentoBoxV1} from "interfaces/IBentoBoxV1.sol";
import {ICauldronV4GmxV2} from "interfaces/ICauldronV4GmxV2.sol";
import {ICauldronV4} from "interfaces/ICauldronV4.sol";
import {IERC20} from "BoringSolidity/interfaces/IERC20.sol";
import {OperatableV2} from "mixins/OperatableV2.sol";
import {LibClone} from "solady/utils/LibClone.sol";
import {SafeTransferLib} from "solady/utils/SafeTransferLib.sol";
import {IOracle} from "interfaces/IOracle.sol";
import {IGmxV2Deposit, IGmxV2WithdrawalCallbackReceiver, IGmxV2Withdrawal, IGmxV2EventUtils, IGmxV2Market, IGmxDataStore, IGmxV2DepositCallbackReceiver, IGmxReader, IGmxV2DepositHandler, IGmxV2WithdrawalHandler, IGmxV2ExchangeRouter} from "interfaces/IGmxV2.sol";
import {IWETH} from "interfaces/IWETH.sol";

struct GmRouterOrderParams {
    address inputToken;
    bool deposit;
    uint256 inputAmount;
    uint256 executionFee;
    uint256 minOutput;
    uint256 minOutLong; // 0 for deposit
}

interface IGmCauldronOrderAgent {
    function createOrder(address user, GmRouterOrderParams memory params) external payable returns (address order);

    function setOracle(address market, IOracle oracle) external;
}

interface IGmRouterOrder {
    function init(address _cauldron, address user, GmRouterOrderParams memory _params) external payable;

    /// @notice cancelling an order
    function cancelOrder() external;

    /// @notice withdraw from an order that does not end in addition of collateral.
    function withdrawFromOrder(address token, address to, uint256 amount, bool closeOrder) external;

    /// @notice the value of the order in collateral terms
    function orderValueInCollateral() external view returns (uint256);

    /// @notice sends a specific value to recipient
    function sendValueInCollateral(address recipient, uint256 amount) external;

    function isActive() external view returns (bool);

    function orderKey() external view returns (bytes32);

    function refundWETH() external;
}

contract GmxV2CauldronRouterOrder is IGmRouterOrder, IGmxV2DepositCallbackReceiver, IGmxV2WithdrawalCallbackReceiver {
    using SafeTransferLib for address;

    error ErrFinalized();
    error ErrNotOnwer();
    error ErrAlreadyInitialized();
    error ErrMinOutTooLarge();
    error ErrUnauthorized();
    error ErrWrongUser();

    event LogRefundWETH(address indexed user, uint256 amount);

    uint256 internal constant EXCHANGE_RATE_PRECISION = 1e18;

    bytes32 public constant DEPOSIT_LIST = keccak256(abi.encode("DEPOSIT_LIST"));
    bytes32 public constant WITHDRAWAL_LIST = keccak256(abi.encode("WITHDRAWAL_LIST"));
    bytes32 public constant ORDER_KEEPER = keccak256(abi.encode("ORDER_KEEPER"));

    uint256 public constant CALLBACK_GAS_LIMIT = 1_000_000;

    IGmxV2ExchangeRouter public immutable GMX_ROUTER;
    IGmxReader public immutable GMX_READER;
    IGmxDataStore public immutable DATASTORE;
    address public immutable DEPOSIT_VAULT;
    address public immutable WITHDRAWAL_VAULT;
    address public immutable SYNTHETICS_ROUTER;
    IWETH public immutable WETH;
    IBentoBoxV1 public immutable degenBox;

    address public cauldron;
    address public user;
    bytes32 public orderKey;
    address public market;
    address public shortToken;
    IOracle public oracle;
    uint128 public inputAmount;
    uint128 public minOut;
    uint128 public minOutLong;
    bool public depositType;
    bool public isHomogenousMarket;
    GmxV2CauldronOrderAgent public orderAgent;

    modifier onlyCauldron() virtual {
        if (msg.sender != cauldron) {
            revert ErrNotOnwer();
        }
        _;
    }

    modifier onlyDepositHandler() {
        if (msg.sender != address(GMX_ROUTER.depositHandler())) {
            revert ErrUnauthorized();
        }
        _;
    }

    modifier onlyWithdrawalHandler() {
        if (msg.sender != address(GMX_ROUTER.withdrawalHandler())) {
            revert ErrUnauthorized();
        }
        _;
    }

    receive() external payable virtual {
        WETH.deposit{value: msg.value}();
    }

    constructor(IBentoBoxV1 _degenBox, IGmxV2ExchangeRouter _gmxRouter, address _syntheticsRouter, IGmxReader _gmxReader, IWETH _weth) {
        degenBox = _degenBox;
        GMX_ROUTER = _gmxRouter;
        GMX_READER = _gmxReader;
        SYNTHETICS_ROUTER = _syntheticsRouter;
        DATASTORE = IGmxDataStore(_gmxRouter.dataStore());
        DEPOSIT_VAULT = IGmxV2DepositHandler(_gmxRouter.depositHandler()).depositVault();
        WITHDRAWAL_VAULT = IGmxV2WithdrawalHandler(_gmxRouter.withdrawalHandler()).withdrawalVault();
        WETH = _weth;
    }

    function init(address _cauldron, address _user, GmRouterOrderParams memory params) external payable {
        if (cauldron != address(0)) {
            revert ErrAlreadyInitialized();
        }

        orderAgent = GmxV2CauldronOrderAgent(msg.sender);

        cauldron = _cauldron;
        user = _user;

        market = address(ICauldronV4(_cauldron).collateral());
        IGmxV2Market.Props memory props = GMX_READER.getMarket(address(DATASTORE), market);

        inputAmount = uint128(params.inputAmount);
        minOut = uint128(params.minOutput);
        minOutLong = uint128(params.minOutLong);

        if (minOut > type(uint128).max) {
            revert ErrMinOutTooLarge();
        }

        isHomogenousMarket = props.longToken == props.shortToken;
        shortToken = props.shortToken;
        depositType = params.deposit;

        if (depositType) {
            shortToken.safeApprove(address(SYNTHETICS_ROUTER), params.inputAmount);
            orderKey = _createDepositOrder(
                market,
                props.shortToken,
                props.longToken,
                params.inputAmount,
                params.minOutput,
                params.executionFee
            );
        } else {
            market.safeApprove(address(SYNTHETICS_ROUTER), params.inputAmount);
            orderKey = _createWithdrawalOrder(params.inputAmount, params.minOutput, params.minOutLong, params.executionFee);
        }
    }

    function cancelOrder() external onlyCauldron {
        if (depositType) {
            GMX_ROUTER.cancelDeposit(orderKey);
        } else {
            GMX_ROUTER.cancelWithdrawal(orderKey);
        }
    }

    function withdrawFromOrder(address token, address to, uint256 amount, bool closeOrder) external onlyCauldron {
        token.safeTransfer(address(degenBox), amount);
        degenBox.deposit(IERC20(token), address(degenBox), to, amount, 0);

        if (closeOrder) {
            ICauldronV4GmxV2(cauldron).closeOrder(user);
        }
    }

    function sendValueInCollateral(address recipient, uint256 amount) public onlyCauldron {
        (uint256 shortExchangeRate, uint256 marketExchangeRate) = getExchangeRates();
        uint256 amountShortToken = (amount * EXCHANGE_RATE_PRECISION * EXCHANGE_RATE_PRECISION) / (shortExchangeRate * marketExchangeRate);

        shortToken.safeTransfer(address(degenBox), amountShortToken);
        degenBox.deposit(IERC20(shortToken), address(degenBox), recipient, amount, 0);
    }

    /// @notice the value of the order in collateral terms
    function orderValueInCollateral() public view returns (uint256 result) {
        (uint256 shortExchangeRate, uint256 marketExchangeRate) = getExchangeRates();

        if (depositType) {
            uint256 marketTokenFromValue = (inputAmount * shortExchangeRate * marketExchangeRate) /
                (EXCHANGE_RATE_PRECISION * EXCHANGE_RATE_PRECISION);
            result = minOut < marketTokenFromValue ? minOut : marketTokenFromValue;
        } else {
            uint256 marketTokenFromValue = ((minOut + minOutLong)  * shortExchangeRate * marketExchangeRate) /
                (EXCHANGE_RATE_PRECISION * EXCHANGE_RATE_PRECISION);
            result = inputAmount < marketTokenFromValue ? inputAmount : marketTokenFromValue;
        }
    }

    function getExchangeRates() public view returns (uint256 shortExchangeRate, uint256 marketExchangeRate) {
        (, shortExchangeRate) = orderAgent.oracles(shortToken).peek(bytes(""));
        (, marketExchangeRate) = orderAgent.oracles(market).peek(bytes(""));
    }

    function isActive() public view returns (bool) {
        return DATASTORE.containsBytes32(DEPOSIT_LIST, orderKey) || DATASTORE.containsBytes32(WITHDRAWAL_LIST, orderKey);
    }

    function _createDepositOrder(
        address _gmToken,
        address _inputToken,
        address _underlyingToken,
        uint256 _usdcAmount,
        uint256 _minGmTokenOutput,
        uint256 _executionFee
    ) private returns (bytes32) {
        GMX_ROUTER.sendWnt{value: _executionFee}(address(DEPOSIT_VAULT), _executionFee);
        GMX_ROUTER.sendTokens(_inputToken, address(DEPOSIT_VAULT), _usdcAmount);

        address[] memory emptyPath = new address[](0);

        IGmxV2Deposit.CreateDepositParams memory params = IGmxV2Deposit.CreateDepositParams({
            receiver: address(this),
            callbackContract: address(this),
            uiFeeReceiver: address(0),
            market: _gmToken,
            initialLongToken: _underlyingToken,
            initialShortToken: _inputToken,
            longTokenSwapPath: emptyPath,
            shortTokenSwapPath: emptyPath,
            minMarketTokens: _minGmTokenOutput,
            shouldUnwrapNativeToken: false,
            executionFee: _executionFee,
            callbackGasLimit: CALLBACK_GAS_LIMIT
        });

        return GMX_ROUTER.createDeposit(params);
    }

<<<<<<< HEAD
    function _createWithdrawalOrder(
        uint256 _inputAmount,
        uint256 _minUsdcOutput,
        uint256 minOutLong,
        uint256 _executionFee
    ) private returns (bytes32) {
=======
    function _createWithdrawalOrder(uint256 _inputAmount, uint256 _minUsdcOutput, uint256 _minOutLong, uint256 _executionFee) private returns (bytes32) {
>>>>>>> f0003001
        GMX_ROUTER.sendWnt{value: _executionFee}(address(WITHDRAWAL_VAULT), _executionFee);
        GMX_ROUTER.sendTokens(market, address(WITHDRAWAL_VAULT), _inputAmount);

        address[] memory path = new address[](1);
        path[0] = market;

        address[] memory emptyPath = new address[](0);

        IGmxV2Withdrawal.CreateWithdrawalParams memory params = IGmxV2Withdrawal.CreateWithdrawalParams({
            receiver: address(this),
            callbackContract: address(this),
            uiFeeReceiver: address(0),
            market: market,
            longTokenSwapPath: isHomogenousMarket ? emptyPath : path,
            shortTokenSwapPath: emptyPath,
            minLongTokenAmount: _minOutLong,
            minShortTokenAmount: _minUsdcOutput,
            shouldUnwrapNativeToken: false,
            executionFee: _executionFee,
            callbackGasLimit: CALLBACK_GAS_LIMIT
        });

        return GMX_ROUTER.createWithdrawal(params);
    }

    function _depositMarketTokensAsCollateral() internal {
        uint256 received = IERC20(market).balanceOf(address(this));
        market.safeTransfer(address(degenBox), received);
        (, uint256 share) = degenBox.deposit(IERC20(market), address(degenBox), cauldron, received, 0);
        ICauldronV4(cauldron).addCollateral(user, true, share);
        ICauldronV4GmxV2(cauldron).closeOrder(user);
    }

    function afterDepositExecution(
        bytes32 /*key*/,
        IGmxV2Deposit.Props memory deposit,
        IGmxV2EventUtils.EventLogData memory /*eventData*/
    ) external override onlyDepositHandler {
        // verify that the deposit was from this address
        if (deposit.addresses.account != address(this)) {
            revert ErrWrongUser();
        }
        _depositMarketTokensAsCollateral();
    }

    function afterWithdrawalCancellation(
        bytes32 /*key*/,
        IGmxV2Withdrawal.Props memory withdrawal,
        IGmxV2EventUtils.EventLogData memory /*eventData*/
    ) external override onlyWithdrawalHandler {
        // verify that the withdrawal was from this address
        if (withdrawal.addresses.account != address(this)) {
            revert ErrWrongUser();
        }
        _depositMarketTokensAsCollateral();
    }

    function afterDepositCancellation(
        bytes32 key,
        IGmxV2Deposit.Props memory deposit,
        IGmxV2EventUtils.EventLogData memory eventData
    ) external override {}

    function afterWithdrawalExecution(
        bytes32 key,
        IGmxV2Withdrawal.Props memory withdrawal,
        IGmxV2EventUtils.EventLogData memory eventData
    ) external override {}

    function refundWETH() public {
        emit LogRefundWETH(user, address(WETH).safeTransferAll(user));
    }
}

contract GmxV2CauldronOrderAgent is IGmCauldronOrderAgent, OperatableV2 {
    using SafeTransferLib for address;

    event LogSetOracle(address indexed market, IOracle indexed oracle);

    error ErrInvalidParams();
    error ErrWrongOracleDecimals();

    address public immutable orderImplementation;
    IBentoBoxV1 public immutable degenBox;
    mapping(address => IOracle) public oracles;

    constructor(IBentoBoxV1 _degenBox, address _orderImplementation, address _owner) OperatableV2(_owner) {
        degenBox = _degenBox;
        orderImplementation = _orderImplementation;
    }

    function setOracle(address market, IOracle oracle) external onlyOwner {
        if (oracle.decimals() != 18) {
            revert ErrWrongOracleDecimals();
        }

        oracles[market] = oracle;
        emit LogSetOracle(market, oracle);
    }

    function createOrder(address user, GmRouterOrderParams memory params) external payable override onlyOperators returns (address order) {
        order = LibClone.clone(orderImplementation);
        degenBox.withdraw(IERC20(params.inputToken), address(this), address(order), params.inputAmount, 0);
        IGmRouterOrder(order).init{value: msg.value}(msg.sender, user, params);
    }
}<|MERGE_RESOLUTION|>--- conflicted
+++ resolved
@@ -202,7 +202,7 @@
                 (EXCHANGE_RATE_PRECISION * EXCHANGE_RATE_PRECISION);
             result = minOut < marketTokenFromValue ? minOut : marketTokenFromValue;
         } else {
-            uint256 marketTokenFromValue = ((minOut + minOutLong)  * shortExchangeRate * marketExchangeRate) /
+            uint256 marketTokenFromValue = ((minOut + minOutLong) * shortExchangeRate * marketExchangeRate) /
                 (EXCHANGE_RATE_PRECISION * EXCHANGE_RATE_PRECISION);
             result = inputAmount < marketTokenFromValue ? inputAmount : marketTokenFromValue;
         }
@@ -248,16 +248,12 @@
         return GMX_ROUTER.createDeposit(params);
     }
 
-<<<<<<< HEAD
     function _createWithdrawalOrder(
         uint256 _inputAmount,
         uint256 _minUsdcOutput,
-        uint256 minOutLong,
+        uint256 _minOutLong,
         uint256 _executionFee
     ) private returns (bytes32) {
-=======
-    function _createWithdrawalOrder(uint256 _inputAmount, uint256 _minUsdcOutput, uint256 _minOutLong, uint256 _executionFee) private returns (bytes32) {
->>>>>>> f0003001
         GMX_ROUTER.sendWnt{value: _executionFee}(address(WITHDRAWAL_VAULT), _executionFee);
         GMX_ROUTER.sendTokens(market, address(WITHDRAWAL_VAULT), _inputAmount);
 
