--- conflicted
+++ resolved
@@ -210,16 +210,8 @@
         emit LogPaused(paused, _paused);
         paused = _paused;
     }
-
-<<<<<<< HEAD
-    function setFeeParameters(address _feeCollector, uint8 _feePercent) external onlyOwner {
-        if (_feePercent > 100) {
-            revert ErrInvalidFeePercent();
-        }
-
-=======
+    
     function setFeeParameters(address _feeCollector, uint88 _interest) external onlyOwner {
->>>>>>> 994f2d24
         feeCollector = _feeCollector;
         interest = _interest;
         emit LogFeeParametersChanged(_feeCollector, _interest);
