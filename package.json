{
  "name": "abracadabra-money-contracts",
  "version": "1.0.0",
  "license": "MIT",
  "engines": {
    "npm": ">=8.0.0",
    "yarn": ">=1.22.0",
    "node": ">=16.0.0"
  },
  "scripts": {
<<<<<<< HEAD
    "postinstall": "rm -rf lib && git update-index --assume-unchanged playground/* && forge install && cd lib/forge-deploy && cargo build --release && cp target/release/forge-deploy ../../forge-deploy",
=======
    "postinstall": "git update-index --assume-unchanged playground/* && node init.js lib/ && cd lib/forge-deploy && cargo build --release && cp target/release/forge-deploy ../../forge-deploy",
>>>>>>> 4bcea34d
    "build": "yarn forge-deploy:gen-default && forge build",
    "clean": "forge clean",
    "test": "yarn forge-deploy:gen-default && env $(cat .env.defaults .env | xargs) forge test",
    "gen": "npx hardhat generate",
    "remappings": "forge remappings > remappings.txt",
    "playground": "FOUNDRY_TEST=playground forge test --match-path playground/Playground.t.sol --match-contract Playground",
    "deploy": "hardhat forge-deploy --broadcast --verify",
    "deploy:no-verify": "hardhat forge-deploy --broadcast",
    "deploy:resume": "hardhat forge-deploy --resume --verify",
    "deploy:simulation": "hardhat forge-deploy",
    "forge-deploy:gen-default": "./forge-deploy gen-deployer",
    "task": "hardhat"
  },
  "devDependencies": {
    "@nomicfoundation/hardhat-foundry": "^1.0.1",
    "@nomiclabs/hardhat-ethers": "^2.2.3",
    "dotenv-defaults": "^5.0.2",
    "glob": "^10.2.2",
    "handlebars": "^4.7.7",
    "hardhat": "^2.14.0",
    "inquirer": "6.5.2",
    "prettier": "^2.8.8",
    "prettier-plugin-solidity": "^1.1.3",
    "rimraf": "^5.0.1",
    "shelljs": "^0.8.5"
  },
  "libs": {
    "forge-std": {
      "url": "https://github.com/foundry-rs/forge-std",
      "commit": "66bf4e2c92cf507531599845e8d5a08cc2e3b5bb"
    },
    "openzeppelin-contracts": {
      "url": "https://github.com/OpenZeppelin/openzeppelin-contracts",
      "commit": "e50c24f5839db17f46991478384bfda14acfb830"
    },
    "BoringSolidity": {
      "url": "https://github.com/boringcrypto/BoringSolidity",
      "commit": "78f4817d9c0d95fe9c45cd42e307ccd22cf5f4fc"
    },
    "solmate": {
      "url": "https://github.com/transmissions11/solmate",
      "commit": "bfc9c25865a274a7827fea5abf6e4fb64fc64e6c"
    },
    "solady": {
      "url": "https://github.com/Vectorized/solady",
      "commit": "50cbe1909e773b7e4ba76049c75a203e626d55ba"
    },
    "surl": {
      "url": "https://github.com/memester-xyz/surl",
      "commit": "88cf6c658fa3478594ef25f45516735ed10542f5"
    },
    "forge-deploy": {
      "url": "https://github.com/wighawag/forge-deploy",
      "commit": "38eaf30c51f8156deffb77a4fa30c6153bef61cb"
    },
    "ExcessivelySafeCall": {
      "url": "https://github.com/nomad-xyz/ExcessivelySafeCall",
      "commit": "5982c8ea02b84988220de7343e43ebb801069d08"
    }
  }
}<|MERGE_RESOLUTION|>--- conflicted
+++ resolved
@@ -8,11 +8,7 @@
     "node": ">=16.0.0"
   },
   "scripts": {
-<<<<<<< HEAD
-    "postinstall": "rm -rf lib && git update-index --assume-unchanged playground/* && forge install && cd lib/forge-deploy && cargo build --release && cp target/release/forge-deploy ../../forge-deploy",
-=======
     "postinstall": "git update-index --assume-unchanged playground/* && node init.js lib/ && cd lib/forge-deploy && cargo build --release && cp target/release/forge-deploy ../../forge-deploy",
->>>>>>> 4bcea34d
     "build": "yarn forge-deploy:gen-default && forge build",
     "clean": "forge clean",
     "test": "yarn forge-deploy:gen-default && env $(cat .env.defaults .env | xargs) forge test",
