--- conflicted
+++ resolved
@@ -50,8 +50,7 @@
         }
 */
         if (!testing()) {
-<<<<<<< HEAD
-            /*
+/*
             address cauldron = address(CauldronDeployLib.deployCauldronV4(
                 "CauldronV4_WETH",
                 IBentoBoxV1(toolkit.getAddress(ChainId.Blast, "degenBox")),
@@ -65,31 +64,8 @@
                 600 // 6% liquidation
             ));
 
-            require(
-                IBlast(toolkit.getAddress(ChainId.Blast, "precompile.blast")).governorMap(cauldron),
-                blastGovernor,
-                "wrong governor"
-            );
+            require(IBlast(toolkit.getAddress(ChainId.Blast, "precompile.blast")).governorMap(cauldron) == blastGovernor, "wrong governor");
 */
-=======
-            address cauldron = address(
-                CauldronDeployLib.deployCauldronV4(
-                    "CauldronV4_WETH",
-                    IBentoBoxV1(toolkit.getAddress(ChainId.Blast, "degenBox")),
-                    toolkit.getAddress(ChainId.Blast, "cauldronV4"),
-                    IERC20(toolkit.getAddress(ChainId.Blast, "weth")),
-                    inverseOracle,
-                    "",
-                    8000, // 80% ltv
-                    600, // 6% interests
-                    50, // 0.5% opening
-                    600 // 6% liquidation
-                )
-            );
-
-            require(IBlast(toolkit.getAddress(ChainId.Blast, "precompile.blast")).governorMap(cauldron) == blastGovernor, "wrong governor");
-
->>>>>>> 7f3a201d
             address usdb = toolkit.getAddress(block.chainid, "usdb");
             //address mim = toolkit.getAddress(block.chainid, "mim");
 
