--- conflicted
+++ resolved
@@ -9,12 +9,8 @@
 contract CauldronV4Script is BaseScript {
     function deploy() public {
         IBentoBoxV1 degenBox = IBentoBoxV1(toolkit.getAddress(block.chainid, "degenBox"));
-        address safe = toolkit.getAddress(block.chainid, "safe.ops");
-<<<<<<< HEAD
         address withdrawer = toolkit.getAddress(block.chainid, "cauldronFeeWithdrawer");
-=======
         address cauldronOwner = toolkit.getAddress(ChainId.All, "cauldronOwner");
->>>>>>> 70734615
         ERC20 mim = ERC20(toolkit.getAddress(block.chainid, "mim"));
 
         vm.startBroadcast();
