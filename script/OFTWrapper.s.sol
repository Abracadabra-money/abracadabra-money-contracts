--- conflicted
+++ resolved
@@ -33,14 +33,10 @@
 
         vm.startBroadcast();
         if (block.chainid == ChainId.Kava) {
-<<<<<<< HEAD
             address oracle = address(new WitnetAggregator(id, router, decimals));
-=======
             address router = 0xD39D4d972C7E166856c4eb29E54D3548B4597F53;
             bytes4 id = bytes4(0xde77dd55);
             uint8 decimals = 6;
-            address oracle = address(new WitnetOracle(id, router, decimals));
->>>>>>> ee5b9014
             wrapper = OFTWrapper(
                 deployUsingCreate3(
                     string.concat(chainName, "_OFTWrapper"),
