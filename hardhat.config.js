const fs = require("fs");
const path = require('path');
require("@nomiclabs/hardhat-ethers");
require("@nomicfoundation/hardhat-foundry");
require("dotenv-defaults").config();
require("./tasks");
const { createProvider } = require("hardhat/internal/core/providers/construction");
const { getForgeConfig } = require("@nomicfoundation/hardhat-foundry/dist/src/foundry");
const {
  glob
} = require('glob');

const foundry = getForgeConfig();

let accounts;

if (process.env.PRIVATE_KEY) {
  accounts = [process.env.PRIVATE_KEY];
} else {
  accounts = {
    mnemonic:
      process.env.MNEMONIC ||
      "test test test test test test test test test test test junk",
  };
}

/** @type import('hardhat/config').HardhatUserConfig */
module.exports = {
  foundry,
  defaultNetwork: "mainnet",
  solidity: {
    compilers: [
      {
        version: foundry.solc,
        settings: {
          optimizer: {
            enabled: foundry.optimizer,
            runs: foundry.optimizer_runs
          }
        }
      }
    ]
  },
  namedAccounts: {
    deployer: {
      default: 0,
    }
  },
  networks: {
    mainnet: {
      url: process.env.MAINNET_RPC_URL,
      api_key: process.env.MAINNET_ETHERSCAN_KEY,
      chainId: 1,
      lzChainId: 101,
      accounts,
      mimLzSupported: true
    },
    bsc: {
      url: process.env.BSC_RPC_URL,
      api_key: process.env.BSC_ETHERSCAN_KEY,
      chainId: 56,
      lzChainId: 102,
      accounts,
      mimLzSupported: true
    },
    avalanche: {
      url: process.env.AVALANCHE_RPC_URL,
      api_key: process.env.AVALANCHE_ETHERSCAN_KEY,
      chainId: 43114,
      lzChainId: 106,
      accounts,
      mimLzSupported: true
    },
    polygon: {
      url: process.env.POLYGON_RPC_URL,
      api_key: process.env.POLYGON_ETHERSCAN_KEY,
      chainId: 137,
      lzChainId: 109,
      accounts,
      mimLzSupported: true
    },
    arbitrum: {
      url: process.env.ARBITRUM_RPC_URL,
      api_key: process.env.ARBITRUM_ETHERSCAN_KEY,
      chainId: 42161,
      lzChainId: 110,
      accounts,
      forgeDeployExtraArgs: "--legacy",
      mimLzSupported: true
    },
    optimism: {
      url: process.env.OPTIMISM_RPC_URL,
      api_key: process.env.OPTIMISM_ETHERSCAN_KEY,
      chainId: 10,
      lzChainId: 111,
      accounts,
      forgeDeployExtraArgs: "--legacy",
      mimLzSupported: true
    },
    fantom: {
      url: process.env.FANTOM_RPC_URL,
      api_key: process.env.FTMSCAN_ETHERSCAN_KEY,
      chainId: 250,
      lzChainId: 112,
      accounts,
      mimLzSupported: true
    },
    moonriver: {
      url: process.env.MOONRIVER_RPC_URL,
      api_key: process.env.MOONRIVER_ETHERSCAN_KEY,
      chainId: 1285,
      lzChainId: 167,
      accounts,
      mimLzSupported: true
    },
    kava: {
      url: process.env.KAVA_RPC_URL,
      api_key: undefined, // skip etherscan verification and use sourcify instead
      chainId: 2222,
      lzChainId: 177,
      accounts,
      forgeVerifyExtraArgs: "--verifier blockscout --verifier-url https://kavascan.com/api?",
      forgeDeployExtraArgs: "--legacy --verifier blockscout --verifier-url https://kavascan.com/api?",
      mimLzSupported: true
    },
    linea: {
      url: process.env.LINEA_RPC_URL,
      api_key: process.env.LINEA_ETHERSCAN_KEY,
      chainId: 59144,
      lzChainId: 183,
      accounts,
      mimLzSupported: true
    },
    base: {
      url: process.env.BASE_RPC_URL,
      api_key: process.env.BASE_ETHERSCAN_KEY,
      chainId: 8453,
      lzChainId: 184,
      accounts,
      mimLzSupported: true
    },
    scroll: {
      url: process.env.SCROLL_RPC_URL,
      api_key: process.env.SCROLL_ETHERSCAN_KEY,
      chainId: 534352,
      lzChainId: 214,
      accounts,
      forgeDeployExtraArgs: "--legacy",
      mimLzSupported: false
    },
    bera: {
      url: process.env.BERA_RPC_URL,
      api_key: 'verifyContract',
      chainId: 80085,
      //lzChainId: 214,
      accounts,
      forgeVerifyExtraArgs: "--retries 2 --verifier-url https://api.routescan.io/v2/network/testnet/evm/80085/etherscan/api/",
      forgeDeployExtraArgs: "--verifier-url https://api.routescan.io/v2/network/testnet/evm/80085/etherscan/api/",
      mimLzSupported: false
    },
    blast: {
      url: process.env.BLAST_RPC_URL,
<<<<<<< HEAD
      api_key: 'verifyContract',
      forgeVerifyExtraArgs: "--retries 2 --verifier-url https://api.routescan.io/v2/network/testnet/evm/168587773/etherscan",

      // on blast, --skip-simulation is required because the blast precompiles aren't supported.
      // so if some contract is using the precompiles during deployment, it will fail.
      forgeDeployExtraArgs: "--skip-simulation --verifier-url https://api.routescan.io/v2/network/testnet/evm/168587773/etherscan",
      chainId: 168587773,
=======
      api_key: process.env.BLAST_ETHERSCAN_KEY,
      chainId: 81457,
      lzChainId: 243,
>>>>>>> ffb10eea
      accounts
    }
  }
};

extendEnvironment((hre) => {
  const providers = {};

  hre.getNetworkConfigByName = (name) => {
    return hre.config.networks[name];
  };

  hre.getNetworkConfigByChainId = (chainId) => {
    const config = hre.findNetworkConfig((config) => config.chainId === chainId);

    if (!config) {
      console.error(`ChainId: ${chainId} not found in hardhat.config.js`);
      process.exit(1);
    }

    return config;
  };

  hre.getNetworkConfigByLzChainId = (lzChainId) => {
    const config = hre.findNetworkConfig((config) => config.lzChainId === lzChainId);

    if (!config) {
      console.error(`LzChainId: ${lzChainId} not found in hardhat.config.js`);
      process.exit(1);
    }

    return config;
  };

  hre.getAllNetworks = () => {
    return Object.keys(hre.config.networks);
  }

  hre.getAllNetworksLzMimSupported = () => {
    return Object.keys(hre.config.networks).filter(name => hre.config.networks[name].mimLzSupported);
  }

  hre.findNetworkConfig = (predicate) => {
    // loop thru all hre.config.networks and find the one with the matching chainId
    for (const [name, config] of Object.entries(hre.config.networks)) {
      if (predicate(config)) {
        return {
          name,
          ...config
        }
      }
    }
  };

  hre.getLzChainIdByNetworkName = (name) => {
    return getNetworkConfigByName(name).lzChainId;
  };

  hre.getChainIdByNetworkName = (name) => {
    return getNetworkConfigByName(name).chainId;
  };

  hre.getArtifact = async (artifact) => {
    const [filepath, name] = artifact.split(':');
    const file = `./${foundry.out}/${path.basename(filepath)}/${name}.json`;

    if (!fs.existsSync(file)) {
      console.error(`Artifact ${artifact} not found (${file})`);
      process.exit(1);
    }

    return JSON.parse(fs.readFileSync(file, 'utf8'));
  }

  hre.deploymentExists = (name, chainId) => {
    return fs.existsSync(`./deployments/${chainId}/${name}.json`);
  }

  hre.getDeployment = async (name, chainId) => {
    const file = `./deployments/${chainId}/${name}.json`;

    if (!fs.existsSync(file)) {
      console.error(`ChainId: ${chainId} does not have a deployment for ${name}. (${file} not found)`)
      process.exit(1);
    }

    return JSON.parse(fs.readFileSync(file, 'utf8'));
  };

  hre.getAbi = async (artifactName) => {
    const file = (await glob(`${foundry.out}/**/${artifactName}.json`))[0];
    if (!file) {
      console.error(`Artifact ${artifactName} not found inside ${foundry.out}/ folder`);
      process.exit(1);
    }

    return (JSON.parse(fs.readFileSync(file, 'utf8'))).abi;
  };

  hre.getSigners = async () => {
    return await hre.ethers.getSigners();
  };

  hre.getDeployer = async () => {
    return (await getSigners())[0];
  };

  hre.getContractAt = async (artifactName, address) => {
    const signer = (await getSigners())[0];
    const abi = await getAbi(artifactName);
    return await ethers.getContractAt(abi, address, signer);
  };

  hre.getContract = async (name, chainId) => {
    const previousNetwork = getNetworkConfigByChainId(hre.network.config.chainId);
    const currentNetwork = getNetworkConfigByChainId(chainId);
    chainId = chainId || previousNetwork.chainId;

    if (!chainId) {
      console.error("No network specified, use `changeNetwork` to switch network or specify --network parameter.");
      process.exit(1);
    }

    if (chainId != previousNetwork.chainId) {
      await hre.changeNetwork(currentNetwork.name);
    }

    const deployment = await getDeployment(name, chainId);
    const signer = (await hre.ethers.getSigners())[0];
    const contract = await ethers.getContractAt(deployment.abi, deployment.address, signer);

    if (chainId != previousNetwork.chainId) {
      await hre.changeNetwork(previousNetwork.name);
    }

    return contract;
  };

  // create all network providers so it's easy to switch between them.
  // Adapted from https://github.com/dmihal/hardhat-change-network/
  hre.getProvider = (name) => {
    if (!providers[name]) {
      providers[name] = createProvider(
        name,
        hre.config.networks[name],
        hre.config.paths,
        hre.artifacts,
      );
    }
    return providers[name];
  };

  hre.changeNetwork = (networkName) => {
    if (!hre.config.networks[networkName]) {
      throw new Error(`changeNetwork: Couldn't find network '${networkName}'`);
    }

    if (!providers[hre.network.name]) {
      providers[hre.network.name] = hre.network.provider;
    }

    hre.network.name = networkName;
    hre.network.config = hre.config.networks[networkName];

    if (!providers[networkName]) {
      providers[networkName] = createProvider(
        networkName,
        hre.config.networks[networkName],
        hre.config.paths,
        hre.artifacts,
      );
    }

    hre.network.provider = providers[networkName];

    if (hre.ethers) {
      const { EthersProviderWrapper } = require("@nomiclabs/hardhat-ethers/internal/ethers-provider-wrapper");
      hre.ethers.provider = new EthersProviderWrapper(hre.network.provider);
    }
  };

  delete hre.config.networks.hardhat;
  delete hre.config.networks.localhost;

  // remove hardhat core tasks
  delete hre.tasks.compile;
  delete hre.tasks.test;
  delete hre.tasks.run;
  delete hre.tasks.clean;
  delete hre.tasks.accounts;
  delete hre.tasks.console;
  delete hre.tasks.node;
  delete hre.tasks.check;
  delete hre.tasks.flatten;
  delete hre.tasks["init-foundry"]
});<|MERGE_RESOLUTION|>--- conflicted
+++ resolved
@@ -160,19 +160,9 @@
     },
     blast: {
       url: process.env.BLAST_RPC_URL,
-<<<<<<< HEAD
-      api_key: 'verifyContract',
-      forgeVerifyExtraArgs: "--retries 2 --verifier-url https://api.routescan.io/v2/network/testnet/evm/168587773/etherscan",
-
-      // on blast, --skip-simulation is required because the blast precompiles aren't supported.
-      // so if some contract is using the precompiles during deployment, it will fail.
-      forgeDeployExtraArgs: "--skip-simulation --verifier-url https://api.routescan.io/v2/network/testnet/evm/168587773/etherscan",
-      chainId: 168587773,
-=======
       api_key: process.env.BLAST_ETHERSCAN_KEY,
       chainId: 81457,
       lzChainId: 243,
->>>>>>> ffb10eea
       accounts
     }
   }
