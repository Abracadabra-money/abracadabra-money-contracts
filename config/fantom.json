{
    "addresses": [
        { "key": "LZendpoint", "value": "0xb6319cC6c8c27A8F5dAF0dD3DF91EA35C4720dd7" },
        { "key": "degenBox", "value": "0x74A0BcA2eeEdf8883cb91E37e9ff49430f20a616" },
        { "key": "spell", "value": "0x468003B688943977e6130F4F68F23aad939a1040" },
        { "key": "sushiBentoBox", "value": "0xF5BCE5077908a1b7370B9ae04AdC565EBd643966" },
        { "key": "mSpell", "value": "0xa668762fb20bcd7148Db1bdb402ec06Eb6DAD569" },
        { "key": "mim", "value": "0x82f0B8B456c1A451378467398982d4834b6829c1" },
        { "key": "wftm", "value": "0x21be370D5312f44cB42ce377BC9b8a0cEF1A4C83" },
        { "key": "safe.ops", "value": "0xf68b78CB64C49967719214aa029a29712ddd567f" },
<<<<<<< HEAD
        { "key": "safe.yields", "value": "0x22209b0A774a88970201CFBa3DC250ADa5afDBa5" },
        { "key": "safe.devOps.gelatoProxy", "value": "0x4D0c7842cD6a04f8EDB39883Db7817160DA159C3" },
=======
>>>>>>> 408c9726
        { "key": "anyswapRouterV4", "value": "0x1CcCA1cE62c62F7Be95d4A67722a8fDbed6EEcb4" },
        { "key": "spookyswap.wFtmMim", "value": "0x6f86e65b255c9111109d2D2325ca2dFc82456efc" },
        { "key": "spookyswap.factory", "value": "0x152eE697f2E276fA89E96742e9bB9aB1F2E61bE3" },
        { "key": "spookyswap.router", "value": "0xF491e7B69E4244ad4002BC14e878a34207E38c29" },
        { "key": "spookyswap.boo", "value": "0x841FAD6EAe12c286d1Fd18d1d525DFfA75C7EFFE" },
        { "key": "spookyswap.farmV2", "value": "0x18b4f774fdC7BF685daeeF66c2990b1dDd9ea6aD" },
        { "key": "safe.main", "value": "0xb4ad8B57Bd6963912c80FCbb6Baea99988543c1c" },
        { "key": "multichainWithdrawer", "value": "0x7a3b799E929C9bef403976405D8908fa92080449" },
        { "key": "oftv2", "value": "0xc5c01568a3B5d8c203964049615401Aaf0783191" },
        { "key": "oftv2.feehandler.oracle", "value": "0xf4766552D15AE4d256Ad41B6cf2933482B0680dc"}
    ],
    "cauldrons": [
        { "creationBlock": 11536771, "key": "FTM", "status": "active", "value": "0x8E45Af6743422e488aFAcDad842cE75A09eaEd34", "version": 2 },
        { "creationBlock": 11536803, "key": "FTM", "status": "active", "value": "0xd4357d43545F793101b592bACaB89943DC89d11b", "version": 2 },
        { "creationBlock": 1749482, "key": "yvWFTM", "status": "active", "value": "0xed745b045f9495B8bfC7b58eeA8E0d0597884e12", "version": 2 },
        { "creationBlock": 3124064, "key": "xBOO", "status": "active", "value": "0xa3Fc1B4b7f06c2391f7AD7D4795C1cD28A59917e", "version": 2 },
        { "creationBlock": 31494241, "key": "FTM/MIM-Spirit", "status": "active", "value": "0x7208d9F9398D7b02C5C22c334c2a7A3A98c0A45d", "version": 2 },
        { "creationBlock": 3149787, "key": "FTM/MIM-Spooky", "status": "active", "value": "0x4fdfFa59bf8dda3F4d5b38F260EAb8BFaC6d7bC1", "version": 2 },
        { "creationBlock": 2710581, "key": "ICE", "status": "deprecated", "value": "0xF08e4cc9015a1B8F49A8EEc7c7C64C14B9abD7C7", "version": 2 },
        { "creationBlock": 28502448, "key": "FTM", "status": "deprecated", "value": "0xEf7A0bd972672b4eb5DF28f2F544f6b0BF03298a", "version": 2 }
    ]
}<|MERGE_RESOLUTION|>--- conflicted
+++ resolved
@@ -8,11 +8,7 @@
         { "key": "mim", "value": "0x82f0B8B456c1A451378467398982d4834b6829c1" },
         { "key": "wftm", "value": "0x21be370D5312f44cB42ce377BC9b8a0cEF1A4C83" },
         { "key": "safe.ops", "value": "0xf68b78CB64C49967719214aa029a29712ddd567f" },
-<<<<<<< HEAD
         { "key": "safe.yields", "value": "0x22209b0A774a88970201CFBa3DC250ADa5afDBa5" },
-        { "key": "safe.devOps.gelatoProxy", "value": "0x4D0c7842cD6a04f8EDB39883Db7817160DA159C3" },
-=======
->>>>>>> 408c9726
         { "key": "anyswapRouterV4", "value": "0x1CcCA1cE62c62F7Be95d4A67722a8fDbed6EEcb4" },
         { "key": "spookyswap.wFtmMim", "value": "0x6f86e65b255c9111109d2D2325ca2dFc82456efc" },
         { "key": "spookyswap.factory", "value": "0x152eE697f2E276fA89E96742e9bB9aB1F2E61bE3" },
